# Copyright (c) 2015, Frappe Technologies Pvt. Ltd. and Contributors
# MIT License. See license.txt

from __future__ import unicode_literals
"""
Create a new document with defaults set
"""

import copy
import frappe
import frappe.defaults
from frappe.model import data_fieldtypes
from frappe.utils import nowdate, nowtime, now_datetime
from frappe.core.doctype.user_permission.user_permission import get_user_permissions
from frappe.permissions import filter_allowed_docs_for_doctype

def get_new_doc(doctype, parent_doc = None, parentfield = None, as_dict=False):
	if doctype not in frappe.local.new_doc_templates:
		# cache a copy of new doc as it is called
		# frequently for inserts
		frappe.local.new_doc_templates[doctype] = make_new_doc(doctype)

	doc = copy.deepcopy(frappe.local.new_doc_templates[doctype])

	# doc = make_new_doc(doctype)

	set_dynamic_default_values(doc, parent_doc, parentfield)

	if as_dict:
		return doc
	else:
		return frappe.get_doc(doc)

def make_new_doc(doctype):
	doc = frappe.get_doc({
		"doctype": doctype,
		"__islocal": 1,
		"owner": frappe.session.user,
		"docstatus": 0
	})

	set_user_and_static_default_values(doc)

	doc._fix_numeric_types()
	doc = doc.get_valid_dict(sanitize=False)
	doc["doctype"] = doctype
	doc["__islocal"] = 1

	return doc

def set_user_and_static_default_values(doc):
	user_permissions = get_user_permissions()
	defaults = frappe.defaults.get_defaults()

	for df in doc.meta.get("fields"):
		if df.fieldtype in data_fieldtypes:
			# user permissions for link options
			doctype_user_permissions = user_permissions.get(df.options, [])
			# Allowed records for the reference doctype (link field) along with default doc
			allowed_records, default_doc = filter_allowed_docs_for_doctype(doctype_user_permissions, df.parent, with_default_doc=True)

<<<<<<< HEAD
			user_default_value = get_user_default_value(df, defaults, doctype_user_permissions, allowed_records, default_doc)
			if user_default_value != None:
    			# do not set default if the field on which current field is dependent is not set
				if is_dependent_field_set(df.depends_on, doc):
					doc.set(df.fieldname, user_default_value)
=======
			user_default_value = get_user_default_value(df, defaults, doctype_user_permissions, allowed_records)
			if user_default_value is not None:
				doc.set(df.fieldname, user_default_value)

>>>>>>> 54450ef6
			else:
				if df.fieldname != doc.meta.title_field:
					static_default_value = get_static_default_value(df, doctype_user_permissions, allowed_records)
					if static_default_value is not None:
						doc.set(df.fieldname, static_default_value)

<<<<<<< HEAD

def is_dependent_field_set(fieldname, doc):
	value_dict = doc.as_dict()
	if not fieldname: return True
	# to check if fieldname passed is valid
	if fieldname not in value_dict: return True
	return value_dict[fieldname]

def get_user_default_value(df, defaults, doctype_user_permissions, allowed_records, default_doc):
=======
def get_user_default_value(df, defaults, doctype_user_permissions, allowed_records):
>>>>>>> 54450ef6
	# don't set defaults for "User" link field using User Permissions!
	if df.fieldtype == "Link" and df.options != "User":
		# 1 - look in user permissions only for document_type==Setup
		# We don't want to include permissions of transactions to be used for defaults.
		if (frappe.get_meta(df.options).document_type=="Setup"
			and not df.ignore_user_permissions and default_doc):
				return default_doc

		# 2 - Look in user defaults
		user_default = defaults.get(df.fieldname)
		is_allowed_user_default = user_default and (not user_permissions_exist(df, doctype_user_permissions)
			or user_default in allowed_records)

		# is this user default also allowed as per user permissions?
		if is_allowed_user_default:
			return user_default

def get_static_default_value(df, doctype_user_permissions, allowed_records):
	# 3 - look in default of docfield
	if df.get("default"):
		if df.default == "__user":
			return frappe.session.user

		elif df.default == "Today":
			return nowdate()

		elif not df.default.startswith(":"):
			# a simple default value
			is_allowed_default_value = (not user_permissions_exist(df, doctype_user_permissions)
				or (df.default in allowed_records))

			if df.fieldtype!="Link" or df.options=="User" or is_allowed_default_value:
				return df.default

	elif (df.fieldtype == "Select" and df.options and df.options not in ("[Select]", "Loading...")):
		return df.options.split("\n")[0]

def set_dynamic_default_values(doc, parent_doc, parentfield):
	# these values should not be cached
	user_permissions = get_user_permissions()

	for df in frappe.get_meta(doc["doctype"]).get("fields"):
		if df.get("default"):
			if df.default.startswith(":"):
				default_value = get_default_based_on_another_field(df, user_permissions, parent_doc)
				if default_value is not None and not doc.get(df.fieldname):
					doc[df.fieldname] = default_value

			elif df.fieldtype == "Datetime" and df.default.lower() == "now":
				doc[df.fieldname] = now_datetime()

		if df.fieldtype == "Time":
			doc[df.fieldname] = nowtime()

	if parent_doc:
		doc["parent"] = parent_doc.name
		doc["parenttype"] = parent_doc.doctype

	if parentfield:
		doc["parentfield"] = parentfield

def user_permissions_exist(df, doctype_user_permissions):
	return (df.fieldtype=="Link"
		and not getattr(df, "ignore_user_permissions", False)
		and doctype_user_permissions)

def get_default_based_on_another_field(df, user_permissions, parent_doc):
	# default value based on another document
	from frappe.permissions import get_allowed_docs_for_doctype

	ref_doctype =  df.default[1:]
	ref_fieldname = ref_doctype.lower().replace(" ", "_")
	reference_name = parent_doc.get(ref_fieldname) if parent_doc else frappe.db.get_default(ref_fieldname)
	default_value = frappe.db.get_value(ref_doctype, reference_name, df.fieldname)
	is_allowed_default_value = (not user_permissions_exist(df, user_permissions.get(df.options)) or
		(default_value in get_allowed_docs_for_doctype(user_permissions[df.options], df.parent)))

	# is this allowed as per user permissions
	if is_allowed_default_value:
		return default_value<|MERGE_RESOLUTION|>--- conflicted
+++ resolved
@@ -59,37 +59,17 @@
 			# Allowed records for the reference doctype (link field) along with default doc
 			allowed_records, default_doc = filter_allowed_docs_for_doctype(doctype_user_permissions, df.parent, with_default_doc=True)
 
-<<<<<<< HEAD
 			user_default_value = get_user_default_value(df, defaults, doctype_user_permissions, allowed_records, default_doc)
-			if user_default_value != None:
-    			# do not set default if the field on which current field is dependent is not set
-				if is_dependent_field_set(df.depends_on, doc):
-					doc.set(df.fieldname, user_default_value)
-=======
-			user_default_value = get_user_default_value(df, defaults, doctype_user_permissions, allowed_records)
 			if user_default_value is not None:
 				doc.set(df.fieldname, user_default_value)
 
->>>>>>> 54450ef6
 			else:
 				if df.fieldname != doc.meta.title_field:
 					static_default_value = get_static_default_value(df, doctype_user_permissions, allowed_records)
 					if static_default_value is not None:
 						doc.set(df.fieldname, static_default_value)
 
-<<<<<<< HEAD
-
-def is_dependent_field_set(fieldname, doc):
-	value_dict = doc.as_dict()
-	if not fieldname: return True
-	# to check if fieldname passed is valid
-	if fieldname not in value_dict: return True
-	return value_dict[fieldname]
-
 def get_user_default_value(df, defaults, doctype_user_permissions, allowed_records, default_doc):
-=======
-def get_user_default_value(df, defaults, doctype_user_permissions, allowed_records):
->>>>>>> 54450ef6
 	# don't set defaults for "User" link field using User Permissions!
 	if df.fieldtype == "Link" and df.options != "User":
 		# 1 - look in user permissions only for document_type==Setup
