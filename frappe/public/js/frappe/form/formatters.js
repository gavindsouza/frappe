--- conflicted
+++ resolved
@@ -167,17 +167,8 @@
 	},
 	Datetime: function(value) {
 		if(value) {
-<<<<<<< HEAD
 			return moment(frappe.datetime.convert_to_user_tz(value))
-				.format(frappe.boot.sysdefaults.date_format.toUpperCase() + ' ' + frappe.boot.sysdefaults.time_format);
-=======
-			var m = moment(frappe.datetime.convert_to_user_tz(value));
-			if(frappe.boot.sysdefaults.time_zone) {
-				m = m.tz(frappe.boot.sysdefaults.time_zone);
-			}
-			return m.format(frappe.boot.sysdefaults.date_format.toUpperCase()
-				+  ' ' + (frappe.boot.sysdefaults.time_format || 'HH:mm:ss'));
->>>>>>> dad42739
+				.format(frappe.boot.sysdefaults.date_format.toUpperCase() + ' ' + frappe.boot.sysdefaults.time_format || 'HH:mm:ss');
 		} else {
 			return "";
 		}
