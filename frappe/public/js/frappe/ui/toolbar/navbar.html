<div class="navbar navbar-default navbar-fixed-top" role="navigation">
	<div class="container">
		<div class="navbar-header navbar-desk">
			<a class="navbar-brand toggle-sidebar visible-xs visible-sm">
				<i class="octicon octicon-three-bars"></i>
			</a>
			<a class="navbar-brand navbar-home hidden-xs hidden-sm" href="#">Home</a>
			<ul class="nav navbar-nav" id="navbar-breadcrumbs">
			</ul>
		</div>
		<div class="navbar-center ellipsis" style="display: none;"></div>

		<ul class="nav navbar-nav navbar-right">
<<<<<<< HEAD
			<li class="user-progress hide" title="Your Setup Progress">
				<a class="dropdown-toggle" data-toggle="dropdown" href="#" onclick="return false;"  style="height: 40px;">
					<div class="progress-chart" style="width: 50px; margin-top: 8px;"><div class="progress">
						<div class="progress-bar"></div>
					</div></div>
				</a>
			</li>
=======
>>>>>>> f42c5a83
			<li class="visible-xs">
				<a class="navbar-search-button" href="#" data-toggle="modal" data-target="#search-modal"><i class="octicon octicon-search"></i></a>
			</li>
			<li class="dropdown dropdown-navbar-user dropdown-mobile">
				<a class="dropdown-toggle" data-toggle="dropdown" href="#"
					onclick="return false;">
				{{ avatar }}
                <span class="ellipsis toolbar-user-fullname hidden-xs hidden-sm">
					{%= frappe.user.full_name() %}</span>
                <b class="caret hidden-xs hidden-sm"></b></a>
				<ul class="dropdown-menu" id="toolbar-user" role="menu">
					<li class="navbar-set-desktop-icons"><a>
					    {%= __("Set Desktop Icons") %}</a></li>
					<li><a href="#Form/User/{%= encodeURIComponent(frappe.session.user) %}">
					    {%= __("My Settings") %}</a></li>
					<li class="navbar-reload">
						<a href="#" onclick="return frappe.ui.toolbar.clear_cache();">
					    {%= __("Reload") %}</a></li>
					<li><a href="/index" target="_blank" rel="noopener noreferrer">
						{%= __("View Website") %}</a></li>
					<li><a href="#background_jobs">
						{%= __("Background Jobs") %}</a></li>
					<li class="divider"></li>
					<li><a href="#" onclick="return frappe.app.logout();">
						{%= __("Logout") %}</a></li>
				</ul>
			</li>

			<li class="dropdown dropdown-help dropdown-mobile">
				<a class="dropdown-toggle" data-toggle="dropdown" href="#"
					onclick="return false;"  style="height: 40px;">
					<span class="hidden-xs hidden-sm" style="line-height: 24px;">{{ __("Help") }} <b class="caret"></b></span>
					<span class="visible-xs visible-sm standard-image"
						style="padding: 50% 7px; font-size: 17px; background-color: #fafbfc; font-weight: 100;">?</span>
				</a>
				<ul class="dropdown-menu" role="menu">
					<div class="input-group" style="border-bottom: 1px solid #d1d8dd;">
						<input id="input-help" type="text" placeholder="{{ __("What do you need help with?") }}" autofocus>
						<span class="input-group-btn"><button class="btn btn-default">{{ __("Go") }}</button></span>
					</div>
					<li id="help-links"></li>
					<li class="divider"></li>
					<li>
						<a data-link-type="documentation"
							data-path="/documentation/index" target="_blank" rel="noopener noreferrer">{{ __("Documentation") }}</a>
					</li>
					<li class="divider documentation-links"></li>
					<li><a href="#" onclick="return frappe.ui.toolbar.show_about();">
						{%= __("About") %}</a></li>
				</ul>
			</li>

			<!-- frappe.chat -->
			<!-- "placeholder, to display or not to display." -->
			<li class="frappe-chat-dropdown"></li>
			<!-- end frappe.chat -->

			<li class="dropdown dropdown-navbar-new-comments dropdown-mobile">
				<a class="btn dropdown-toggle" data-toggle="dropdown" aria-haspopup="true" aria-expanded="true">
					<span class="navbar-new-comments">0</span>
				</a>
				<ul class="dropdown-menu" id="dropdown-notification" role="menu" style="max-height: 480px; overflow-y: auto;">
				</ul>
			</li>
		</ul>

		<div id="search-modal" class="modal fade" role="dialog">
			<div class="modal-dialog" style="height: 50px;">
				<div class="modal-content">
					<div class="modal-header">
						<form role="search" onsubmit="return false;">
							<div class="input-group" style="width: 100%">
								<input id="modal-search" type="text" class="form-control"
								placeholder="{%= __("Search or type a command") %}" aria-haspopup="true">
								<button type="reset" class="close"><i class="octicon octicon-x"></i></button>
							</div>
						</form>
					</div>
				</div>
			</div>
		</div>

		<div class="hidden-xs">
	        <form class="navbar-form navbar-right" role="search" onsubmit="return false;">
	          <div class="form-group form-group-sm ui-front">
	            <input id="navbar-search" type="text" class="form-control"
					placeholder="{%= __("Search or type a command") %} {%= __("(Ctrl + G)") %}" aria-haspopup="true">
				<span class="octicon octicon-search navbar-search-icon"></span>
	          </div>
	        </form>
		</div>
	</div>
</div><|MERGE_RESOLUTION|>--- conflicted
+++ resolved
@@ -11,16 +11,6 @@
 		<div class="navbar-center ellipsis" style="display: none;"></div>
 
 		<ul class="nav navbar-nav navbar-right">
-<<<<<<< HEAD
-			<li class="user-progress hide" title="Your Setup Progress">
-				<a class="dropdown-toggle" data-toggle="dropdown" href="#" onclick="return false;"  style="height: 40px;">
-					<div class="progress-chart" style="width: 50px; margin-top: 8px;"><div class="progress">
-						<div class="progress-bar"></div>
-					</div></div>
-				</a>
-			</li>
-=======
->>>>>>> f42c5a83
 			<li class="visible-xs">
 				<a class="navbar-search-button" href="#" data-toggle="modal" data-target="#search-modal"><i class="octicon octicon-search"></i></a>
 			</li>
