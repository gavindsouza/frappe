--- conflicted
+++ resolved
@@ -1323,7 +1323,6 @@
 		return clipboard_data.getData('Text');
 	},
 
-<<<<<<< HEAD
 	add_custom_button(html, action, class_name = "", title="", btn_type, wrapper, prepend) {
 		if (!btn_type) btn_type = 'btn-secondary';
 		let button = $(
@@ -1335,9 +1334,9 @@
 		});
 		!prepend && button.appendTo(wrapper);
 		prepend && wrapper.prepend(button);
-=======
+  },
+
 	sleep(time) {
 		return new Promise((resolve) => setTimeout(resolve, time));
->>>>>>> 9fdde158
 	}
 });