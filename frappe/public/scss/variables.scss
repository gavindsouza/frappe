<<<<<<< HEAD
$gray-900: #12283A;
$gray-800: #495D6F;
$gray-700: #70818F;
$gray-600: #9FA9B2;
$gray-500: #ACB5BD;
$gray-400: #B7BFC6;
$gray-300: #CDD2D7;
$gray-200: #DDE1E4;
$gray-100: #ECEEF0;
$gray-50: #F4F5F6;

$primary: #2490EF;

$black: #000;
$white: #fff;

:root {
	--border-sm: 4px;
	--border-radius: 6px;
	--border-radius-lg: 12px;

	--text-xs: 11px;
	--text-sm: 12px;
	--text-md: 13px;
	--text-base: 14px;
	--text-lg: 16px;

	--pink-900: #5B1E34;
	--pink-800: #702440;
	--pink-700: #97264F;
	--pink-600: #D2326D;
	--pink-500: #F2508B;
	--pink-400: #F46B9E;
	--pink-300: #F584AE;
	--pink-200: #FAB9D1;
	--pink-100: #FCDCE8;
	--pink-50 : #FEEDF3;

	--blue-900: #1A4469;
	--blue-800: #154875;
	--blue-700: #1366AE;
	--blue-600: #1579D0;
	--blue-500: #2490EF;
	--blue-400: #50A6F2;
	--blue-300: #7CBCF5;
	--blue-200: #A7D3F9;
	--blue-100: #D3E9FC;
	--blue-50 : #F0F8FE;

	--green-900: #2D401D;
	--green-800: #44622A;
	--green-700: #518B21;
	--green-600: #68AB30;
	--green-500: #8CCF54;
	--green-400: #A5D97A;
	--green-300: #BCE39B;
	--green-200: #D2ECBD;
	--green-100: #E9F6DE;
	--green-50 : #F4FAEE;

	--dark-green-900: #1F3E2B;
	--dark-green-800: #29593B;
	--dark-green-700: #286840;
	--dark-green-600: #2E844E;
	--dark-green-500: #2F9D58;
	--dark-green-400: #59B179;
	--dark-green-300: #82C49B;
	--dark-green-200: #ACD8BC;
	--dark-green-100: #DFEEE5;
	--dark-green-50: #EAF5EE;

	--grey-900: #{$gray-900};
	--grey-800: #{$gray-800};
	--grey-700: #{$gray-700};
	--grey-600: #{$gray-600};
	--grey-500: #{$gray-500};
	--grey-400: #{$gray-400};
	--grey-300: #{$gray-300};
	--grey-200: #{$gray-200};
	--grey-100: #{$gray-100};
	--grey-50: #{$gray-50};

	--red-900: #631D1D;
	--red-800: #802121;
	--red-700: #9B2C2C;
	--red-600: #C53030;
	--red-500: #E24C4C;
	--red-400: #EC645E;
	--red-300: #FCA4A4;
	--red-200: #FCC8C8;
	--red-100: #FFECEC;
	--red-50 : #FFF5F5;

	--yellow-900: #5F370E;
	--yellow-800: #744210;
	--yellow-700: #975A16;
	--yellow-600: #B7791F;
	--yellow-500: #D69E2E;
	--yellow-400: #ECB64B;
	--yellow-300: #F6C35E;
	--yellow-200: #FAD489;
	--yellow-100: #FEE9BF;
	--yellow-50: #FEF4E2;

	--purple-900: #343360;
	--purple-800: #45438F;
	--purple-700: #4946BF;
	--purple-600: #6461D6;
	--purple-500: #8684FF;
	--purple-400: #9897F7;
	--purple-300: #B9B8FA;
	--purple-200: #DAD9F7;
	--purple-100: #EAEAFB;
	--purple-50: #F2F2FD;

	--grey-2-900: #12283A;
	--grey-2-800: #344350;
	--grey-2-700: #4C5D6B;
	--grey-2-600: #5F7486;
	--grey-2-500: #8C9AA6;
	--grey-2-400: #9FA9B2;
	--grey-2-300: #B7BFC6;
	--grey-2-200: #CDD2D7;
	--grey-2-100: #ECEEF0;
	--grey-2-50: #F4F5F6;
}

html, body {
	font-size: 14px;
}

$text-light: var(--grey-700);
$text-muted: var(--grey-700);
$border-color: var(--grey-100);
$control-bg: var(--grey-50);
$border-radius: var(--border-radius);
$text-color: $gray-900;
$body-color: $gray-800;

$container-max-widths: (
  sm: 540px,
  md: 840px,
  lg: 1090px,
  xl: 1290px
);

$theme-colors: (
  "primary": $primary,
  "danger": #ff4136
);

$brand-gradient: linear-gradient(180deg, #2C9AF1 0%, var(--blue-500) 100%);

$navbar-height: 60px;
$page-head-height: 68px;

$h1-font-size: 2rem;
$h2-font-size: 1.714rem;
$h3-font-size: 1.428rem;
$h4-font-size: 1.285rem;
$h5-font-size: 1rem;
$h6-font-size: 0.785rem;

$box-shadow: inset 0px -1px 0px var(--grey-2-100);
$font-family-base: Inter;
=======
$gray-100: #fafbfc !default;
$gray-150: #f5f7fa !default;
$gray-200: #ebecf1 !default;
$gray-300: #d1d8dd !default;
$gray-400: #ced4da !default;
$gray-500: #adb5bd !default;
$gray-600: #8d99a6 !default;
$gray-700: #495057 !default;
$gray-800: #36414c !default;
$gray-900: #2e3338 !default;
$primary: #2490ef !default;

$black: #000 !default;

$body-color: $gray-800 !default;
$text-muted: $gray-600 !default;
$border-color: $gray-300 !default;

$font-size-xs: 0.75rem !default;
$font-size-sm: 0.875rem !default;
$font-size-base: 1rem !default;
$font-size-lg: 1.125rem !default;
$font-size-xl: 1.25rem !default;
$font-size-2xl: 1.5rem !default;
$font-size-3xl: 1.875rem !default;
$font-size-4xl: 2.25rem !default;
$font-size-5xl: 3rem !default;
$font-size-6xl: 4rem !default;

$btn-padding-y-lg: 1rem !default;
$btn-padding-x-lg: 2.5rem !default;
$btn-font-size-lg: 1.125rem !default;
$btn-line-height-lg: 1 !default;
$btn-border-radius-lg: 0.5rem !default;
$btn-border-radius: 0.375rem !default;
$btn-font-size: $font-size-sm;
$btn-padding-x: 1rem !default;
$btn-padding-y: 0.5rem !default;
$btn-font-weight: 500 !default;

$navbar-nav-link-padding-x: 1rem !default;
$navbar-padding-y: 1rem;
$card-border-radius: 0.75rem !default;
$card-spacer-y: 1rem !default;

$dropdown-font-size: $font-size-sm !default;
$dropdown-border-radius: 0.375rem !default;
$dropdown-item-padding-y: 0.5rem !default;
$dropdown-item-padding-x: 0.5rem !default;

@import '~bootstrap/scss/functions';
@import '~bootstrap/scss/variables';
>>>>>>> 7f7c3930
<|MERGE_RESOLUTION|>--- conflicted
+++ resolved
@@ -1,4 +1,3 @@
-<<<<<<< HEAD
 $gray-900: #12283A;
 $gray-800: #495D6F;
 $gray-700: #70818F;
@@ -14,6 +13,10 @@
 
 $black: #000;
 $white: #fff;
+
+$body-color: $gray-800;
+$text-muted: $gray-600;
+$border-color: $gray-300;
 
 :root {
 	--border-sm: 4px;
@@ -164,24 +167,6 @@
 
 $box-shadow: inset 0px -1px 0px var(--grey-2-100);
 $font-family-base: Inter;
-=======
-$gray-100: #fafbfc !default;
-$gray-150: #f5f7fa !default;
-$gray-200: #ebecf1 !default;
-$gray-300: #d1d8dd !default;
-$gray-400: #ced4da !default;
-$gray-500: #adb5bd !default;
-$gray-600: #8d99a6 !default;
-$gray-700: #495057 !default;
-$gray-800: #36414c !default;
-$gray-900: #2e3338 !default;
-$primary: #2490ef !default;
-
-$black: #000 !default;
-
-$body-color: $gray-800 !default;
-$text-muted: $gray-600 !default;
-$border-color: $gray-300 !default;
 
 $font-size-xs: 0.75rem !default;
 $font-size-sm: 0.875rem !default;
@@ -216,5 +201,4 @@
 $dropdown-item-padding-x: 0.5rem !default;
 
 @import '~bootstrap/scss/functions';
-@import '~bootstrap/scss/variables';
->>>>>>> 7f7c3930
+@import '~bootstrap/scss/variables';