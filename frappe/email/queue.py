--- conflicted
+++ resolved
@@ -2,262 +2,9 @@
 # MIT License. See license.txt
 
 import frappe
-<<<<<<< HEAD
-import sys
-from html.parser import HTMLParser
-import smtplib, quopri, json
-from frappe import msgprint, _, safe_decode, safe_encode, enqueue
-from frappe.email.smtp import SMTPServer
-from frappe.email.doctype.email_account.email_account import EmailAccount
-from frappe.email.email_body import get_email, get_formatted_html, add_attachment
-from frappe.utils.verified_command import get_signed_params, verify_request
-from html2text import html2text
-from frappe.utils import get_url, nowdate, now_datetime, add_days, split_emails, cstr, cint
-from rq.timeouts import JobTimeoutException
-from email.parser import Parser
-
-
-class EmailLimitCrossedError(frappe.ValidationError): pass
-
-def send(recipients=None, sender=None, subject=None, message=None, text_content=None, reference_doctype=None,
-		reference_name=None, unsubscribe_method=None, unsubscribe_params=None, unsubscribe_message=None,
-		attachments=None, reply_to=None, cc=None, bcc=None, message_id=None, in_reply_to=None, send_after=None,
-		expose_recipients=None, send_priority=1, communication=None, now=False, read_receipt=None,
-		queue_separately=False, is_notification=False, add_unsubscribe_link=1, inline_images=None,
-		header=None, print_letterhead=False, with_container=False):
-	"""Add email to sending queue (Email Queue)
-
-	:param recipients: List of recipients.
-	:param sender: Email sender.
-	:param subject: Email subject.
-	:param message: Email message.
-	:param text_content: Text version of email message.
-	:param reference_doctype: Reference DocType of caller document.
-	:param reference_name: Reference name of caller document.
-	:param send_priority: Priority for Email Queue, default 1.
-	:param unsubscribe_method: URL method for unsubscribe. Default is `/api/method/frappe.email.queue.unsubscribe`.
-	:param unsubscribe_params: additional params for unsubscribed links. default are name, doctype, email
-	:param attachments: Attachments to be sent.
-	:param reply_to: Reply to be captured here (default inbox)
-	:param in_reply_to: Used to send the Message-Id of a received email back as In-Reply-To.
-	:param send_after: Send this email after the given datetime. If value is in integer, then `send_after` will be the automatically set to no of days from current date.
-	:param communication: Communication link to be set in Email Queue record
-	:param now: Send immediately (don't send in the background)
-	:param queue_separately: Queue each email separately
-	:param is_notification: Marks email as notification so will not trigger notifications from system
-	:param add_unsubscribe_link: Send unsubscribe link in the footer of the Email, default 1.
-	:param inline_images: List of inline images as {"filename", "filecontent"}. All src properties will be replaced with random Content-Id
-	:param header: Append header in email (boolean)
-	:param with_container: Wraps email inside styled container
-	"""
-	if not unsubscribe_method:
-		unsubscribe_method = "/api/method/frappe.email.queue.unsubscribe"
-
-	if not recipients and not cc:
-		return
-
-	if not cc:
-		cc = []
-	if not bcc:
-		bcc = []
-
-	if isinstance(recipients, str):
-		recipients = split_emails(recipients)
-
-	if isinstance(cc, str):
-		cc = split_emails(cc)
-
-	if isinstance(bcc, str):
-		bcc = split_emails(bcc)
-
-	if isinstance(send_after, int):
-		send_after = add_days(nowdate(), send_after)
-
-	email_account = EmailAccount.find_outgoing(
-		match_by_doctype=reference_doctype, match_by_email=sender, _raise_error=True)
-
-	if not sender or sender == "Administrator":
-		sender = email_account.default_sender
-
-	if not text_content:
-		try:
-			text_content = html2text(message)
-		except HTMLParser.HTMLParseError:
-			text_content = "See html attachment"
-
-	recipients = list(set(recipients))
-	cc = list(set(cc))
-
-	all_ids = tuple(recipients + cc)
-
-	unsubscribed = frappe.db.sql_list('''
-		SELECT
-			distinct email
-		from
-			`tabEmail Unsubscribe`
-		where
-			email in %(all_ids)s
-			and (
-				(
-					reference_doctype = %(reference_doctype)s
-					and reference_name = %(reference_name)s
-				)
-				or global_unsubscribe = 1
-			)
-	''', {
-		'all_ids': all_ids,
-		'reference_doctype': reference_doctype,
-		'reference_name': reference_name,
-	})
-
-	recipients = [r for r in recipients if r and r not in unsubscribed]
-
-	if cc:
-		cc = [r for r in cc if r and r not in unsubscribed]
-
-	if not recipients and not cc:
-		# Recipients may have been unsubscribed, exit quietly
-		return
-
-	email_text_context = text_content
-
-	should_append_unsubscribe = (add_unsubscribe_link
-		and reference_doctype
-		and (unsubscribe_message or reference_doctype=="Newsletter")
-		and add_unsubscribe_link==1)
-
-	unsubscribe_link = None
-	if should_append_unsubscribe:
-		unsubscribe_link = get_unsubscribe_message(unsubscribe_message, expose_recipients)
-		email_text_context += unsubscribe_link.text
-
-	email_content = get_formatted_html(subject, message,
-		email_account=email_account, header=header,
-		unsubscribe_link=unsubscribe_link, with_container=with_container)
-
-	# add to queue
-	add(recipients, sender, subject,
-		formatted=email_content,
-		text_content=email_text_context,
-		reference_doctype=reference_doctype,
-		reference_name=reference_name,
-		attachments=attachments,
-		reply_to=reply_to,
-		cc=cc,
-		bcc=bcc,
-		message_id=message_id,
-		in_reply_to=in_reply_to,
-		send_after=send_after,
-		send_priority=send_priority,
-		email_account=email_account,
-		communication=communication,
-		add_unsubscribe_link=add_unsubscribe_link,
-		unsubscribe_method=unsubscribe_method,
-		unsubscribe_params=unsubscribe_params,
-		expose_recipients=expose_recipients,
-		read_receipt=read_receipt,
-		queue_separately=queue_separately,
-		is_notification = is_notification,
-		inline_images = inline_images,
-		header=header,
-		now=now,
-		print_letterhead=print_letterhead)
-
-
-def add(recipients, sender, subject, **kwargs):
-	"""Add to Email Queue"""
-	if kwargs.get('queue_separately') or len(recipients) > 20:
-		email_queue = None
-		for r in recipients:
-			if not email_queue:
-				email_queue = get_email_queue([r], sender, subject, **kwargs)
-				if kwargs.get('now'):
-					email_queue.send()
-			else:
-				duplicate = email_queue.get_duplicate([r])
-				duplicate.insert(ignore_permissions=True)
-
-				if kwargs.get('now'):
-					duplicate.send()
-
-			frappe.db.commit()
-	else:
-		email_queue = get_email_queue(recipients, sender, subject, **kwargs)
-		if kwargs.get('now'):
-			email_queue.send()
-
-def get_email_queue(recipients, sender, subject, **kwargs):
-	'''Make Email Queue object'''
-	e = frappe.new_doc('Email Queue')
-	e.priority = kwargs.get('send_priority')
-	attachments = kwargs.get('attachments')
-	if attachments:
-		# store attachments with fid or print format details, to be attached on-demand later
-		_attachments = []
-		for att in attachments:
-			if att.get('fid'):
-				_attachments.append(att)
-			elif att.get("print_format_attachment") == 1:
-				if not att.get('lang', None):
-					att['lang'] = frappe.local.lang
-				att['print_letterhead'] = kwargs.get('print_letterhead')
-				_attachments.append(att)
-		e.attachments = json.dumps(_attachments)
-
-	try:
-		mail = get_email(recipients,
-			sender=sender,
-			subject=subject,
-			formatted=kwargs.get('formatted'),
-			text_content=kwargs.get('text_content'),
-			attachments=kwargs.get('attachments'),
-			reply_to=kwargs.get('reply_to'),
-			cc=kwargs.get('cc'),
-			bcc=kwargs.get('bcc'),
-			email_account=kwargs.get('email_account'),
-			expose_recipients=kwargs.get('expose_recipients'),
-			inline_images=kwargs.get('inline_images'),
-			header=kwargs.get('header'))
-
-		mail.set_message_id(kwargs.get('message_id'),kwargs.get('is_notification'))
-		if kwargs.get('read_receipt'):
-			mail.msg_root["Disposition-Notification-To"] = sender
-		if kwargs.get('in_reply_to'):
-			mail.set_in_reply_to(kwargs.get('in_reply_to'))
-
-		e.message_id = mail.msg_root["Message-Id"].strip(" <>")
-		e.message = cstr(mail.as_string())
-		e.sender = mail.sender
-
-	except frappe.InvalidEmailAddressError:
-		# bad Email Address - don't add to queue
-		import traceback
-		frappe.log_error('Invalid Email ID Sender: {0}, Recipients: {1}, \nTraceback: {2} '.format(mail.sender,
-			', '.join(mail.recipients), traceback.format_exc()), 'Email Not Sent')
-
-	recipients = list(set(recipients + kwargs.get('cc', []) + kwargs.get('bcc', [])))
-	email_account = kwargs.get('email_account')
-	email_account_name = email_account and email_account.is_exists_in_db() and email_account.name
-
-	e.set_recipients(recipients)
-	e.reference_doctype = kwargs.get('reference_doctype')
-	e.reference_name = kwargs.get('reference_name')
-	e.add_unsubscribe_link = kwargs.get("add_unsubscribe_link")
-	e.unsubscribe_method = kwargs.get('unsubscribe_method')
-	e.unsubscribe_params = kwargs.get('unsubscribe_params')
-	e.expose_recipients = kwargs.get('expose_recipients')
-	e.communication = kwargs.get('communication')
-	e.send_after = kwargs.get('send_after')
-	e.show_as_cc = ",".join(kwargs.get('cc', []))
-	e.show_as_bcc = ",".join(kwargs.get('bcc', []))
-	e.email_account = email_account_name or None
-	e.insert(ignore_permissions=True)
-	return e
-=======
 from frappe import msgprint, _
 from frappe.utils.verified_command import get_signed_params, verify_request
 from frappe.utils import get_url, now_datetime, cint
->>>>>>> 099c2f0f
 
 def get_emails_sent_this_month():
 	return frappe.db.sql("""
