# Copyright (c) 2015, Frappe Technologies Pvt. Ltd. and Contributors
# MIT License. See license.txt

import functools
import hashlib
import io
import json
import os
import re
import sys
import traceback
import typing
from email.header import decode_header, make_header
from email.utils import formataddr, parseaddr
from gzip import GzipFile
from typing import Generator, Iterable
<<<<<<< HEAD

=======
>>>>>>> 8d6bd82e
from urllib.parse import quote, urlparse
from werkzeug.test import Client

import frappe
# utility functions like cint, int, flt, etc.
from frappe.utils.data import *
from frappe.utils.html_utils import sanitize_html

default_fields = ['doctype', 'name', 'owner', 'creation', 'modified', 'modified_by',
	'parent', 'parentfield', 'parenttype', 'idx', 'docstatus']


def get_fullname(user=None):
	"""get the full name (first name + last name) of the user from User"""
	if not user:
		user = frappe.session.user

	if not hasattr(frappe.local, "fullnames"):
		frappe.local.fullnames = {}

	if not frappe.local.fullnames.get(user):
		p = frappe.db.get_value("User", user, ["first_name", "last_name"], as_dict=True)
		if p:
			frappe.local.fullnames[user] = " ".join(filter(None,
				[p.get('first_name'), p.get('last_name')])) or user
		else:
			frappe.local.fullnames[user] = user

	return frappe.local.fullnames.get(user)

def get_email_address(user=None):
	"""get the email address of the user from User"""
	if not user:
		user = frappe.session.user

	return frappe.db.get_value("User", user, "email")

def get_formatted_email(user, mail=None):
	"""get Email Address of user formatted as: `John Doe <johndoe@example.com>`"""
	fullname = get_fullname(user)

	if not mail:
		mail = get_email_address(user) or validate_email_address(user)

	if not mail:
		return ''
	else:
		return cstr(make_header(decode_header(formataddr((fullname, mail)))))

def extract_email_id(email):
	"""fetch only the email part of the Email Address"""
	email_id = parse_addr(email)[1]
	if email_id and isinstance(email_id, str) and not isinstance(email_id, str):
		email_id = email_id.decode("utf-8", "ignore")
	return email_id

def validate_phone_number(phone_number, throw=False):
	"""Returns True if valid phone number"""
	if not phone_number:
		return False

	phone_number = phone_number.strip()
	match = re.match(r"([0-9\ \+\_\-\,\.\*\#\(\)]){1,20}$", phone_number)

	if not match and throw:
		frappe.throw(frappe._("{0} is not a valid Phone Number").format(phone_number), frappe.InvalidPhoneNumberError)

	return bool(match)

def validate_name(name, throw=False):
	"""Returns True if the name is valid
	valid names may have unicode and ascii characters, dash, quotes, numbers
	anything else is considered invalid
	"""
	if not name:
		return False

	name = name.strip()
	match = re.match(r"^[\w][\w\'\-]*([ \w][\w\'\-]+)*$", name)

	if not match and throw:
		frappe.throw(frappe._("{0} is not a valid Name").format(name), frappe.InvalidNameError)

	return bool(match)

def validate_email_address(email_str, throw=False):
	"""Validates the email string"""
	email = email_str = (email_str or "").strip()

	def _check(e):
		_valid = True
		if not e:
			_valid = False

		if 'undisclosed-recipient' in e:
			return False

		elif " " in e and "<" not in e:
			# example: "test@example.com test2@example.com" will return "test@example.comtest2" after parseaddr!!!
			_valid = False

		else:
			email_id = extract_email_id(e)
			match = re.match(
				r"[a-z0-9!#$%&'*+/=?^_`{|}~-]+(?:\.[a-z0-9!#$%&'*+/=?^_`{|}~-]+)*@(?:[a-z0-9](?:[a-z0-9-]*[a-z0-9])?\.)+[a-z0-9](?:[a-z0-9-]*[a-z0-9])?",
				email_id.lower()
			) if email_id else None

			if not match:
				_valid = False
			else:
				matched = match.group(0)
				if match:
					match = matched==email_id.lower()

		if not _valid:
			if throw:
				invalid_email = frappe.utils.escape_html(e)
				frappe.throw(frappe._("{0} is not a valid Email Address").format(invalid_email),
					frappe.InvalidEmailAddressError)
			return None
		else:
			return matched

	out = []
	for e in email_str.split(','):
		email = _check(e.strip())
		if email:
			out.append(email)

	return ', '.join(out)

def split_emails(txt):
	email_list = []

	# emails can be separated by comma or newline
	s = re.sub(r'[\t\n\r]', ' ', cstr(txt))
	for email in re.split(r'[,\n](?=(?:[^"]|"[^"]*")*$)', s):
		email = strip(cstr(email))
		if email:
			email_list.append(email)

	return email_list

def validate_url(txt, throw=False, valid_schemes=None):
	"""
		Checks whether `txt` has a valid URL string

		Parameters:
			throw (`bool`): throws a validationError if URL is not valid
			valid_schemes (`str` or `list`): if provided checks the given URL's scheme against this

		Returns:
			bool: if `txt` represents a valid URL
	"""
	url = urlparse(txt)
	is_valid = bool(url.netloc)

	# Handle scheme validation
	if isinstance(valid_schemes, str):
		is_valid = is_valid and (url.scheme == valid_schemes)
	elif isinstance(valid_schemes, (list, tuple, set)):
		is_valid = is_valid and (url.scheme in valid_schemes)

	if not is_valid and throw:
		frappe.throw(
			frappe._("'{0}' is not a valid URL").format(frappe.bold(txt))
		)

	return is_valid

def random_string(length):
	"""generate a random string"""
	import string
	from random import choice
	return ''.join(choice(string.ascii_letters + string.digits) for i in range(length))


def has_gravatar(email):
	'''Returns gravatar url if user has set an avatar at gravatar.com'''
	import requests

	if (frappe.flags.in_import
		or frappe.flags.in_install
		or frappe.flags.in_test):
		# no gravatar if via upload
		# since querying gravatar for every item will be slow
		return ''

	hexdigest = hashlib.md5(frappe.as_unicode(email).encode('utf-8')).hexdigest()

	gravatar_url = "https://secure.gravatar.com/avatar/{hash}?d=404&s=200".format(hash=hexdigest)
	try:
		res = requests.get(gravatar_url)
		if res.status_code==200:
			return gravatar_url
		else:
			return ''
	except requests.exceptions.ConnectionError:
		return ''

def get_gravatar_url(email):
	return "https://secure.gravatar.com/avatar/{hash}?d=mm&s=200".format(hash=hashlib.md5(email.encode('utf-8')).hexdigest())

def get_gravatar(email):
	from frappe.utils.identicon import Identicon

	gravatar_url = has_gravatar(email)

	if not gravatar_url:
		gravatar_url = Identicon(email).base64()

	return gravatar_url

def get_traceback() -> str:
	"""
		 Returns the traceback of the Exception
	"""
	exc_type, exc_value, exc_tb = sys.exc_info()

	if not any([exc_type, exc_value, exc_tb]):
		return ""

	trace_list = traceback.format_exception(exc_type, exc_value, exc_tb)
	return "".join(cstr(t) for t in trace_list)

def log(event, details):
	frappe.logger().info(details)

def dict_to_str(args, sep = '&'):
	"""
	Converts a dictionary to URL
	"""
	t = []
	for k in list(args):
		t.append(str(k)+'='+quote(str(args[k] or '')))
	return sep.join(t)

def list_to_str(seq, sep = ', '):
	"""Convert a sequence into a string using seperator.

	Same as str.join, but does type conversion and strip extra spaces.
	"""
	return sep.join(map(str.strip, map(str, seq)))

# Get Defaults
# ==============================================================================

def get_defaults(key=None):
	"""
	Get dictionary of default values from the defaults, or a value if key is passed
	"""
	return frappe.db.get_defaults(key)

def set_default(key, val):
	"""
	Set / add a default value to defaults`
	"""
	return frappe.db.set_default(key, val)

def remove_blanks(d):
	"""
		Returns d with empty ('' or None) values stripped
	"""
	empty_keys = []
	for key in d:
		if d[key]=='' or d[key]==None:
			# del d[key] raises runtime exception, using a workaround
			empty_keys.append(key)
	for key in empty_keys:
		del d[key]

	return d

def strip_html_tags(text):
	"""Remove html tags from text"""
	return re.sub(r"\<[^>]*\>", "", text)

def get_file_timestamp(fn):
	"""
		Returns timestamp of the given file
	"""
	from frappe.utils import cint

	try:
		return str(cint(os.stat(fn).st_mtime))
	except OSError as e:
		if e.args[0]!=2:
			raise
		else:
			return None

# to be deprecated
def make_esc(esc_chars):
	"""
		Function generator for Escaping special characters
	"""
	return lambda s: ''.join('\\' + c if c in esc_chars else c for c in s)

# esc / unescape characters -- used for command line
def esc(s, esc_chars):
	"""
		Escape special characters
	"""
	if not s:
		return ""
	for c in esc_chars:
		esc_str = '\\' + c
		s = s.replace(c, esc_str)
	return s

def unesc(s, esc_chars):
	"""
		UnEscape special characters
	"""
	for c in esc_chars:
		esc_str = '\\' + c
		s = s.replace(esc_str, c)
	return s

def execute_in_shell(cmd, verbose=0, low_priority=False):
	# using Popen instead of os.system - as recommended by python docs
	import tempfile
	from subprocess import Popen

	with tempfile.TemporaryFile() as stdout:
		with tempfile.TemporaryFile() as stderr:
			kwargs = {
				"shell": True,
				"stdout": stdout,
				"stderr": stderr
			}

			if low_priority:
				kwargs["preexec_fn"] = lambda: os.nice(10)

			p = Popen(cmd, **kwargs)
			p.wait()

			stdout.seek(0)
			out = stdout.read()

			stderr.seek(0)
			err = stderr.read()

	if verbose:
		if err: print(err)
		if out: print(out)

	return err, out

def get_path(*path, **kwargs):
	base = kwargs.get('base')
	if not base:
		base = frappe.local.site_path
	return os.path.join(base, *path)

def get_site_base_path():
	return frappe.local.site_path

def get_site_path(*path):
	return get_path(base=get_site_base_path(), *path)

def get_files_path(*path, **kwargs):
	return get_site_path("private" if kwargs.get("is_private") else "public", "files", *path)

def get_bench_path():
	return os.path.realpath(os.path.join(os.path.dirname(frappe.__file__), '..', '..', '..'))

def get_backups_path():
	return get_site_path("private", "backups")

def get_request_site_address(full_address=False):
	return get_url(full_address=full_address)

def get_site_url(site):
	return 'http://{site}:{port}'.format(
		site=site,
		port=frappe.get_conf(site).webserver_port
	)

def encode_dict(d, encoding="utf-8"):
	for key in d:
		if isinstance(d[key], str) and isinstance(d[key], str):
			d[key] = d[key].encode(encoding)

	return d

def decode_dict(d, encoding="utf-8"):
	for key in d:
		if isinstance(d[key], str) and not isinstance(d[key], str):
			d[key] = d[key].decode(encoding, "ignore")
	return d

@functools.lru_cache()
def get_site_name(hostname):
	return hostname.split(':')[0]

def get_disk_usage():
	"""get disk usage of files folder"""
	files_path = get_files_path()
	if not os.path.exists(files_path):
		return 0
	err, out = execute_in_shell("du -hsm {files_path}".format(files_path=files_path))
	return cint(out.split("\n")[-2].split("\t")[0])

def touch_file(path):
	with open(path, 'a'):
		os.utime(path, None)
	return path

def get_test_client():
	from frappe.app import application
	return Client(application)

def get_hook_method(hook_name, fallback=None):
	method = frappe.get_hooks().get(hook_name)
	if method:
		method = frappe.get_attr(method[0])
		return method
	if fallback:
		return fallback

def call_hook_method(hook, *args, **kwargs):
	out = None
	for method_name in frappe.get_hooks(hook):
		out = out or frappe.get_attr(method_name)(*args, **kwargs)

	return out

def is_cli() -> bool:
	"""Returns True if current instance is being run via a terminal
	"""
	invoked_from_terminal = False
	try:
		invoked_from_terminal = bool(os.get_terminal_size())
	except Exception:
		invoked_from_terminal = sys.stdin.isatty()
	return invoked_from_terminal

def update_progress_bar(txt, i, l):
	if os.environ.get("CI"):
		if i == 0:
			sys.stdout.write(txt)

		sys.stdout.write(".")
		sys.stdout.flush()
		return

	if not getattr(frappe.local, 'request', None) or is_cli():
		lt = len(txt)
		try:
			col = 40 if os.get_terminal_size().columns > 80 else 20
		except OSError:
			# in case function isn't being called from a terminal
			col = 40

		if lt < 36:
			txt = txt + " "*(36-lt)

		complete = int(float(i+1) / l * col)
		completion_bar = ("=" * complete).ljust(col, ' ')
		percent_complete = str(int(float(i+1) / l * 100))
		sys.stdout.write("\r{0}: [{1}] {2}%".format(txt, completion_bar, percent_complete))
		sys.stdout.flush()

def get_html_format(print_path):
	html_format = None
	if os.path.exists(print_path):
		with open(print_path, "r") as f:
			html_format = f.read()

		for include_directive, path in re.findall("""({% include ['"]([^'"]*)['"] %})""", html_format):
			for app_name in frappe.get_installed_apps():
				include_path = frappe.get_app_path(app_name, *path.split(os.path.sep))
				if os.path.exists(include_path):
					with open(include_path, "r") as f:
						html_format = html_format.replace(include_directive, f.read())
					break

	return html_format

def is_markdown(text):
	if "<!-- markdown -->" in text:
		return True
	elif "<!-- html -->" in text:
		return False
	else:
		return not re.search(r"<p[\s]*>|<br[\s]*>", text)

def get_sites(sites_path=None):
	if not sites_path:
		sites_path = getattr(frappe.local, 'sites_path', None) or '.'

	sites = []
	for site in os.listdir(sites_path):
		path = os.path.join(sites_path, site)

		if (os.path.isdir(path)
			and not os.path.islink(path)
			and os.path.exists(os.path.join(path, 'site_config.json'))):
			# is a dir and has site_config.json
			sites.append(site)

	return sorted(sites)

def get_request_session(max_retries=5):
	import requests
	from urllib3.util import Retry

	session = requests.Session()
	http_adapter = requests.adapters.HTTPAdapter(max_retries=Retry(total=max_retries, status_forcelist=[500]))

	session.mount("http://", http_adapter)
	session.mount("https://", http_adapter)

	return session

def markdown(text, sanitize=True, linkify=True):
	html = text if is_html(text) else frappe.utils.md_to_html(text)

	if sanitize:
		html = html.replace("<!-- markdown -->", "")
		html = sanitize_html(html, linkify=linkify)

	return html

def sanitize_email(emails):
	sanitized = []
	for e in split_emails(emails):
		if not validate_email_address(e):
			continue

		full_name, email_id = parse_addr(e)
		sanitized.append(formataddr((full_name, email_id)))

	return ", ".join(sanitized)

def parse_addr(email_string):
	"""
	Return email_id and user_name based on email string
	Raise error if email string is not valid
	"""
	name, email = parseaddr(email_string)
	if check_format(email):
		name = get_name_from_email_string(email_string, email, name)
		return (name, email)
	else:
		email_regex = re.compile(r"([a-zA-Z0-9_.+-]+@[a-zA-Z0-9-]+\.[a-zA-Z0-9-.]+)")
		email_list = re.findall(email_regex, email_string)
		if len(email_list) > 0 and check_format(email_list[0]):
			#take only first email address
			email = email_list[0]
			name = get_name_from_email_string(email_string, email, name)
			return (name, email)
	return (None, email)

def check_format(email_id):
	"""
	Check if email_id is valid. valid email:text@example.com
	String check ensures that email_id contains both '.' and
	'@' and index of '@' is less than '.'
	"""
	is_valid = False
	try:
		pos = email_id.rindex("@")
		is_valid = pos > 0 and (email_id.rindex(".") > pos) and (len(email_id) - pos > 4)
	except Exception:
		#print(e)
		pass
	return is_valid

def get_name_from_email_string(email_string, email_id, name):
	name = email_string.replace(email_id, '')
	name = re.sub(r'[^A-Za-z0-9\u00C0-\u024F\/\_\' ]+', '', name).strip()
	if not name:
		name = email_id
	return name

def get_installed_apps_info():
	out = []
	from frappe.utils.change_log import get_versions

	for app, version_details in get_versions().items():
		out.append({
			'app_name': app,
			'version': version_details.get('branch_version') or version_details.get('version'),
			'branch': version_details.get('branch')
		})

	return out

def get_site_info():
	from frappe.core.doctype.user.user import STANDARD_USERS
	from frappe.email.queue import get_emails_sent_this_month
	from frappe.utils.user import get_system_managers

	# only get system users
	users = frappe.get_all('User', filters={'user_type': 'System User', 'name': ('not in', STANDARD_USERS)},
		fields=['name', 'enabled', 'last_login', 'last_active', 'language', 'time_zone'])
	system_managers = get_system_managers(only_name=True)
	for u in users:
		# tag system managers
		u.is_system_manager = 1 if u.name in system_managers else 0
		u.full_name = get_fullname(u.name)
		u.email = u.name
		del u['name']

	system_settings = frappe.db.get_singles_dict('System Settings')
	space_usage = frappe._dict((frappe.local.conf.limits or {}).get('space_usage', {}))

	kwargs = {"fields": ["user", "creation", "full_name"], "filters":{"Operation": "Login", "Status": "Success"}, "limit": "10"}

	site_info = {
		'installed_apps': get_installed_apps_info(),
		'users': users,
		'country': system_settings.country,
		'language': system_settings.language or 'english',
		'time_zone': system_settings.time_zone,
		'setup_complete': cint(system_settings.setup_complete),
		'scheduler_enabled': system_settings.enable_scheduler,

		# usage
		'emails_sent': get_emails_sent_this_month(),
		'space_used': flt((space_usage.total or 0) / 1024.0, 2),
		'database_size': space_usage.database_size,
		'backup_size': space_usage.backup_size,
		'files_size': space_usage.files_size,
		'last_logins': frappe.get_all("Activity Log", **kwargs)
	}

	# from other apps
	for method_name in frappe.get_hooks('get_site_info'):
		site_info.update(frappe.get_attr(method_name)(site_info) or {})

	# dumps -> loads to prevent datatype conflicts
	return json.loads(frappe.as_json(site_info))

def parse_json(val):
	"""
	Parses json if string else return
	"""
	if isinstance(val, str):
		val = json.loads(val)
	if isinstance(val, dict):
		val = frappe._dict(val)
	return val

def get_db_count(*args):
	"""
	Pass a doctype or a series of doctypes to get the count of docs in them
	Parameters:
		*args: Variable length argument list of doctype names whose doc count you need

	Returns:
		dict: A dict with the count values.

	Example:
		via terminal:
			bench --site erpnext.local execute frappe.utils.get_db_count --args "['DocType', 'Communication']"
	"""
	db_count = {}
	for doctype in args:
		db_count[doctype] = frappe.db.count(doctype)

	return json.loads(frappe.as_json(db_count))

def call(fn, *args, **kwargs):
	"""
	Pass a doctype or a series of doctypes to get the count of docs in them
	Parameters:
		fn: frappe function to be called

	Returns:
		based on the function you call: output of the function you call

	Example:
		via terminal:
			bench --site erpnext.local execute frappe.utils.call --args '''["frappe.get_all", "Activity Log"]''' --kwargs '''{"fields": ["user", "creation", "full_name"], "filters":{"Operation": "Login", "Status": "Success"}, "limit": "10"}'''
	"""
	return json.loads(frappe.as_json(frappe.call(fn, *args, **kwargs)))

# Following methods are aken as-is from Python 3 codebase
# since gzip.compress and gzip.decompress are not available in Python 2.7
def gzip_compress(data, compresslevel=9):
	"""Compress data in one shot and return the compressed string.
	Optional argument is the compression level, in range of 0-9.
	"""
	buf = io.BytesIO()
	with GzipFile(fileobj=buf, mode='wb', compresslevel=compresslevel) as f:
		f.write(data)
	return buf.getvalue()

def gzip_decompress(data):
	"""Decompress a gzip compressed string in one shot.
	Return the decompressed string.
	"""
	with GzipFile(fileobj=io.BytesIO(data)) as f:
		return f.read()

def get_safe_filters(filters):
	try:
		filters = json.loads(filters)

		if isinstance(filters, (int, float)):
			filters = frappe.as_unicode(filters)

	except (TypeError, ValueError):
		# filters are not passed, not json
		pass

	return filters

def create_batch(iterable: Iterable, size: int) -> Generator[Iterable, None, None]:
	"""Convert an iterable to multiple batches of constant size of batch_size

	Args:
		iterable (Iterable): Iterable object which is subscriptable
		size (int): Maximum size of batches to be generated

	Yields:
		Generator[List]: Batched iterable of maximum length `size`
	"""
	total_count = len(iterable)
	for i in range(0, total_count, size):
		yield iterable[i : min(i + size, total_count)]

def set_request(**kwargs):
	from werkzeug.test import EnvironBuilder
	from werkzeug.wrappers import Request
	builder = EnvironBuilder(**kwargs)
	frappe.local.request = Request(builder.get_environ())

def get_html_for_route(route):
	from frappe.website.serve import get_response
	set_request(method='GET', path=route)
	response = get_response()
	html = frappe.safe_decode(response.get_data())
	return html

def get_file_size(path, format=False):
	num = os.path.getsize(path)

	if not format:
		return num

	suffix = 'B'

	for unit in ['','Ki','Mi','Gi','Ti','Pi','Ei','Zi']:
		if abs(num) < 1024:
			return "{0:3.1f}{1}{2}".format(num, unit, suffix)
		num /= 1024

	return "{0:.1f}{1}{2}".format(num, 'Yi', suffix)

def get_build_version():
	try:
		return str(os.path.getmtime(os.path.join(frappe.local.sites_path, '.build')))
	except OSError:
		# .build can sometimes not exist
		# this is not a major problem so send fallback
		return frappe.utils.random_string(8)

def get_assets_json():
	if not hasattr(frappe.local, "assets_json"):
		cache = frappe.cache()
		# using .get instead of .get_value to avoid pickle.loads
		assets_json = cache.get("assets_json")
		try:
			assets_json = assets_json.decode('utf-8')
		except (UnicodeDecodeError, AttributeError):
			assets_json = None

		if not assets_json:
			assets_json = frappe.read_file("assets/assets.json")
			cache.set_value("assets_json", assets_json, shared=True)
		frappe.local.assets_json = frappe.safe_decode(assets_json)

	return frappe.parse_json(frappe.local.assets_json)


def get_bench_relative_path(file_path):
	"""Fixes paths relative to the bench root directory if exists and returns the absolute path

	Args:
		file_path (str, Path): Path of a file that exists on the file system

	Returns:
		str: Absolute path of the file_path
	"""
	if not os.path.exists(file_path):
		base_path = '..'
	elif file_path.startswith(os.sep):
		base_path = os.sep
	else:
		base_path = '.'

	file_path = os.path.join(base_path, file_path)

	if not os.path.exists(file_path):
		print('Invalid path {0}'.format(file_path[3:]))
		sys.exit(1)

	return os.path.abspath(file_path)


def groupby_metric(iterable: typing.Dict[str, list], key: str):
	""" Group records by a metric.

	Usecase: Lets assume we got country wise players list with the ranking given for each player(multiple players in a country can have same ranking aswell).
	We can group the players by ranking(can be any other metric) using this function.

	>>> d = {
		'india': [{'id':1, 'name': 'iplayer-1', 'ranking': 1}, {'id': 2, 'ranking': 1, 'name': 'iplayer-2'}, {'id': 2, 'ranking': 2, 'name': 'iplayer-3'}],
		'Aus': [{'id':1, 'name': 'aplayer-1', 'ranking': 1}, {'id': 2, 'ranking': 1, 'name': 'aplayer-2'}, {'id': 2, 'ranking': 2, 'name': 'aplayer-3'}]
	}
	>>> groupby(d, key='ranking')
	{1: {'Aus': [{'id': 1, 'name': 'aplayer-1', 'ranking': 1},
				{'id': 2, 'name': 'aplayer-2', 'ranking': 1}],
		'india': [{'id': 1, 'name': 'iplayer-1', 'ranking': 1},
				{'id': 2, 'name': 'iplayer-2', 'ranking': 1}]},
	2: {'Aus': [{'id': 2, 'name': 'aplayer-3', 'ranking': 2}],
		'india': [{'id': 2, 'name': 'iplayer-3', 'ranking': 2}]}}
	"""
	records = {}
	for category, items in iterable.items():
		for item in items:
			records.setdefault(item[key], {}).setdefault(category, []).append(item)
	return records

def validate_url(url_string):
	try:
		result = urlparse(url_string)
		return result.scheme and result.scheme in ["http", "https", "ftp", "ftps"]
	except Exception:
		return False
<|MERGE_RESOLUTION|>--- conflicted
+++ resolved
@@ -14,10 +14,6 @@
 from email.utils import formataddr, parseaddr
 from gzip import GzipFile
 from typing import Generator, Iterable
-<<<<<<< HEAD
-
-=======
->>>>>>> 8d6bd82e
 from urllib.parse import quote, urlparse
 from werkzeug.test import Client
 
@@ -846,11 +842,4 @@
 	for category, items in iterable.items():
 		for item in items:
 			records.setdefault(item[key], {}).setdefault(category, []).append(item)
-	return records
-
-def validate_url(url_string):
-	try:
-		result = urlparse(url_string)
-		return result.scheme and result.scheme in ["http", "https", "ftp", "ftps"]
-	except Exception:
-		return False
+	return records