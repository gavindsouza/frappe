{
 "button_gradients": 0,
 "button_rounded_corners": 1,
 "button_shadows": 0,
 "creation": "2015-02-19 13:37:33.925909",
 "custom": 0,
 "custom_css": "",
 "custom_overrides": "",
 "docstatus": 0,
 "doctype": "Website Theme",
 "font_properties": "400,500,600,700,800",
 "idx": 26,
<<<<<<< HEAD
 "modified": "2020-05-06 17:36:19.830993",
=======
 "modified": "2020-05-09 16:44:18.508471",
>>>>>>> 898c2141
 "modified_by": "Administrator",
 "module": "Website",
 "name": "Standard",
 "owner": "Administrator",
 "theme": "Standard",
 "theme_scss": "$enable-shadows: false;\n$enable-gradients: false;\n$enable-rounded: true;\n\n// Bootstrap Variable Overrides\n\n\n@import \"frappe/public/scss/website\";\n\n\n\n// Custom Theme\n",
 "theme_url": "/assets/css/standard_style.css"
}<|MERGE_RESOLUTION|>--- conflicted
+++ resolved
@@ -10,11 +10,7 @@
  "doctype": "Website Theme",
  "font_properties": "400,500,600,700,800",
  "idx": 26,
-<<<<<<< HEAD
- "modified": "2020-05-06 17:36:19.830993",
-=======
  "modified": "2020-05-09 16:44:18.508471",
->>>>>>> 898c2141
  "modified_by": "Administrator",
  "module": "Website",
  "name": "Standard",
