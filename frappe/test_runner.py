# Copyright (c) 2015, Frappe Technologies Pvt. Ltd. and Contributors
# MIT License. See license.txt

from __future__ import unicode_literals, print_function

import frappe
import unittest, json, sys
import xmlrunner
import importlib
from frappe.modules import load_doctype_module, get_module_name
from frappe.utils import cstr
import frappe.utils.scheduler
import cProfile, pstats
from six import StringIO
from six.moves import reload_module
from frappe.model.naming import revert_series_if_last

unittest_runner = unittest.TextTestRunner

def xmlrunner_wrapper(output):
	"""Convenience wrapper to keep method signature unchanged for XMLTestRunner and TextTestRunner"""
	def _runner(*args, **kwargs):
		kwargs['output'] = output
		return xmlrunner.XMLTestRunner(*args, **kwargs)
	return _runner

def main(app=None, module=None, doctype=None, verbose=False, tests=(),
	force=False, profile=False, junit_xml_output=None, ui_tests=False):
	global unittest_runner

	xmloutput_fh = None
	if junit_xml_output:
		xmloutput_fh = open(junit_xml_output, 'w')
		unittest_runner = xmlrunner_wrapper(xmloutput_fh)
	else:
		unittest_runner = unittest.TextTestRunner

	try:
		frappe.flags.print_messages = verbose
		frappe.flags.in_test = True

		if not frappe.db:
			frappe.connect()

		# if not frappe.conf.get("db_name").startswith("test_"):
		# 	raise Exception, 'db_name must start with "test_"'

		# workaround! since there is no separate test db
		frappe.clear_cache()
		frappe.utils.scheduler.disable_scheduler()
		set_test_email_config()

		if verbose:
			print('Running "before_tests" hooks')
		for fn in frappe.get_hooks("before_tests", app_name=app):
			frappe.get_attr(fn)()

		if doctype:
			ret = run_tests_for_doctype(doctype, verbose, tests, force, profile)
		elif module:
			ret = run_tests_for_module(module, verbose, tests, profile)
		else:
			ret = run_all_tests(app, verbose, profile, ui_tests)

		frappe.db.commit()

		# workaround! since there is no separate test db
		frappe.clear_cache()
		return ret

	finally:
		if xmloutput_fh:
			xmloutput_fh.flush()
			xmloutput_fh.close()


def set_test_email_config():
	frappe.conf.update({
		"auto_email_id": "test@example.com",
		"mail_server": "smtp.example.com",
		"mail_login": "test@example.com",
		"mail_password": "test",
		"admin_password": "admin"
	})

def run_all_tests(app=None, verbose=False, profile=False, ui_tests=False):
	import os

	apps = [app] if app else frappe.get_installed_apps()

	test_suite = unittest.TestSuite()
	for app in apps:
		for path, folders, files in os.walk(frappe.get_pymodule_path(app)):
			for dontwalk in ('locals', '.git', 'public'):
				if dontwalk in folders:
					folders.remove(dontwalk)

			# print path
			for filename in files:
				filename = cstr(filename)
				if filename.startswith("test_") and filename.endswith(".py")\
					and filename != 'test_runner.py':
					# print filename[:-3]
					_add_test(app, path, filename, verbose,
						test_suite, ui_tests)

	if profile:
		pr = cProfile.Profile()
		pr.enable()

	out = unittest_runner(verbosity=1+(verbose and 1 or 0)).run(test_suite)

	if profile:
		pr.disable()
		s = StringIO()
		ps = pstats.Stats(pr, stream=s).sort_stats('cumulative')
		ps.print_stats()
		print(s.getvalue())

	return out

def run_tests_for_doctype(doctype, verbose=False, tests=(), force=False, profile=False):
	module = frappe.db.get_value("DocType", doctype, "module")
	if not module:
		print('Invalid doctype {0}'.format(doctype))
		sys.exit(1)

	test_module = get_module_name(doctype, module, "test_")
	if force:
		for name in frappe.db.sql_list("select name from `tab%s`" % doctype):
			frappe.delete_doc(doctype, name, force=True)
	make_test_records(doctype, verbose=verbose, force=force)
	module = importlib.import_module(test_module)
	return _run_unittest(module, verbose=verbose, tests=tests, profile=profile)

def run_tests_for_module(module, verbose=False, tests=(), profile=False):
	module = importlib.import_module(module)
	if hasattr(module, "test_dependencies"):
		for doctype in module.test_dependencies:
			make_test_records(doctype, verbose=verbose)

	return _run_unittest(module=module, verbose=verbose, tests=tests, profile=profile)

def run_setup_wizard_ui_test(app=None, verbose=False, profile=False):
	'''Run setup wizard UI test using test_test_runner'''
	frappe.flags.run_setup_wizard_ui_test = 1
	return run_ui_tests(app, None, verbose, profile)

def run_ui_tests(app=None, test=None, verbose=False, profile=False):
	'''Run a single unit test for UI using test_test_runner'''
	module = importlib.import_module('frappe.tests.ui.test_test_runner')
	frappe.flags.ui_test_app = app
	frappe.flags.ui_test_path = test
	return _run_unittest(module=module, verbose=verbose, tests=(), profile=profile)

def _run_unittest(module, verbose=False, tests=(), profile=False):
	test_suite = unittest.TestSuite()
	module_test_cases = unittest.TestLoader().loadTestsFromModule(module)
	if tests:
		for each in module_test_cases:
			for test_case in each.__dict__["_tests"]:
				if test_case.__dict__["_testMethodName"] in tests:
					test_suite.addTest(test_case)
	else:
		test_suite.addTest(module_test_cases)

	if profile:
		pr = cProfile.Profile()
		pr.enable()

	frappe.flags.tests_verbose = verbose

	out = unittest_runner(verbosity=1+(verbose and 1 or 0)).run(test_suite)

	if profile:
		pr.disable()
		s = StringIO()
		ps = pstats.Stats(pr, stream=s).sort_stats('cumulative')
		ps.print_stats()
		print(s.getvalue())

	return out


def _add_test(app, path, filename, verbose, test_suite=None, ui_tests=False):
	import os

	if os.path.sep.join(["doctype", "doctype", "boilerplate"]) in path:
		# in /doctype/doctype/boilerplate/
		return

	app_path = frappe.get_pymodule_path(app)
	relative_path = os.path.relpath(path, app_path)
	if relative_path=='.':
		module_name = app
	else:
		module_name = '{app}.{relative_path}.{module_name}'.format(app=app,
			relative_path=relative_path.replace('/', '.'), module_name=filename[:-3])

	module = importlib.import_module(module_name)
	is_ui_test = True if hasattr(module, 'TestDriver') else False

	if is_ui_test != ui_tests:
		return

	if not test_suite:
		test_suite = unittest.TestSuite()

	if os.path.basename(os.path.dirname(path))=="doctype":
		txt_file = os.path.join(path, filename[5:].replace(".py", ".json"))
		with open(txt_file, 'r') as f:
			doc = json.loads(f.read())
		doctype = doc["name"]
		make_test_records(doctype, verbose)

	test_suite.addTest(unittest.TestLoader().loadTestsFromModule(module))

def make_test_records(doctype, verbose=0, force=False):
	if not frappe.db:
		frappe.connect()

	for options in get_dependencies(doctype):
		if options == "[Select]":
			continue

		if not options in frappe.local.test_objects:
			frappe.local.test_objects[options] = []
			make_test_records(options, verbose, force)
			make_test_records_for_doctype(options, verbose, force)

def get_modules(doctype):
	module = frappe.db.get_value("DocType", doctype, "module")
	try:
		test_module = load_doctype_module(doctype, module, "test_")
		if test_module:
			reload_module(test_module)
	except ImportError:
		test_module = None

	return module, test_module

def get_dependencies(doctype):
	module, test_module = get_modules(doctype)
	meta = frappe.get_meta(doctype)
	link_fields = meta.get_link_fields()

	for df in meta.get_table_fields():
		link_fields.extend(frappe.get_meta(df.options).get_link_fields())

	options_list = [df.options for df in link_fields] + [doctype]

	if hasattr(test_module, "test_dependencies"):
		options_list += test_module.test_dependencies

	options_list = list(set(options_list))

	if hasattr(test_module, "test_ignore"):
		for doctype_name in test_module.test_ignore:
			if doctype_name in options_list:
				options_list.remove(doctype_name)

	return options_list

def make_test_records_for_doctype(doctype, verbose=0, force=False):
	module, test_module = get_modules(doctype)

	if verbose:
		print("Making for " + doctype)

	if hasattr(test_module, "_make_test_records"):
		frappe.local.test_objects[doctype] += test_module._make_test_records(verbose)

	elif hasattr(test_module, "test_records"):
		frappe.local.test_objects[doctype] += make_test_objects(doctype, test_module.test_records, verbose, force)

	else:
		test_records = frappe.get_test_records(doctype)
		if test_records:
			frappe.local.test_objects[doctype] += make_test_objects(doctype, test_records, verbose, force)

		elif verbose:
			print_mandatory_fields(doctype)


def make_test_objects(doctype, test_records=None, verbose=None, reset=False):
	'''Make test objects from given list of `test_records` or from `test_records.json`'''
	records = []

	def revert_naming(d):
		if getattr(d, 'naming_series', None):
			revert_series_if_last(d.naming_series, d.name)


	if test_records is None:
		test_records = frappe.get_test_records(doctype)

	for doc in test_records:
		if not doc.get("doctype"):
			doc["doctype"] = doctype

		d = frappe.copy_doc(doc)

		if d.meta.get_field("naming_series"):
			if not d.naming_series:
				d.naming_series = "_T-" + d.doctype + "-"

		if doc.get('name'):
			d.name = doc.get('name')
		else:
			d.set_new_name()

<<<<<<< HEAD
		if d.name in (frappe.local.test_objects.get(d.doctype) or []) and not reset:
			# do not create test records, if already exists
			return []
=======
		if frappe.db.exists(d.doctype, d.name) and not reset:
			frappe.db.rollback()
			# do not create test records, if already exists
			continue
>>>>>>> 936e84f3

		# submit if docstatus is set to 1 for test record
		docstatus = d.docstatus

		d.docstatus = 0

		try:
			d.run_method("before_test_insert")
			d.insert()

			if docstatus == 1:
				d.submit()

		except frappe.NameError:
			revert_naming(d)

		except Exception as e:
			if d.flags.ignore_these_exceptions_in_test and e.__class__ in d.flags.ignore_these_exceptions_in_test:
				revert_naming(d)
			else:
				raise

		records.append(d.name)

		frappe.db.commit()

	return records

def print_mandatory_fields(doctype):
	print("Please setup make_test_records for: " + doctype)
	print("-" * 60)
	meta = frappe.get_meta(doctype)
	print("Autoname: " + (meta.autoname or ""))
	print("Mandatory Fields: ")
	for d in meta.get("fields", {"reqd":1}):
		print(d.parent + ":" + d.fieldname + " | " + d.fieldtype + " | " + (d.options or ""))
	print()

<|MERGE_RESOLUTION|>--- conflicted
+++ resolved
@@ -309,16 +309,10 @@
 		else:
 			d.set_new_name()
 
-<<<<<<< HEAD
-		if d.name in (frappe.local.test_objects.get(d.doctype) or []) and not reset:
-			# do not create test records, if already exists
-			return []
-=======
 		if frappe.db.exists(d.doctype, d.name) and not reset:
 			frappe.db.rollback()
 			# do not create test records, if already exists
 			continue
->>>>>>> 936e84f3
 
 		# submit if docstatus is set to 1 for test record
 		docstatus = d.docstatus
