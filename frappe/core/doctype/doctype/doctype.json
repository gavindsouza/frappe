{
 "actions": [],
 "allow_rename": 1,
 "autoname": "Prompt",
 "creation": "2013-02-18 13:36:19",
 "description": "DocType is a Table / Form in the application.",
 "doctype": "DocType",
 "document_type": "Document",
 "engine": "InnoDB",
 "field_order": [
  "sb0",
  "module",
  "is_submittable",
  "istable",
  "issingle",
  "is_tree",
  "editable_grid",
  "quick_entry",
  "cb01",
  "track_changes",
  "track_seen",
  "track_views",
  "custom",
  "beta",
  "fields_section_break",
  "fields",
  "sb1",
  "autoname",
  "name_case",
  "column_break_15",
  "description",
  "documentation",
  "form_settings_section",
  "image_field",
  "timeline_field",
  "nsm_parent_field",
  "max_attachments",
  "column_break_23",
  "hide_toolbar",
  "allow_copy",
  "allow_rename",
  "allow_import",
  "allow_events_in_timeline",
  "allow_auto_repeat",
  "view_settings",
  "title_field",
  "search_fields",
  "default_print_format",
  "sort_field",
  "sort_order",
  "column_break_29",
  "document_type",
  "icon",
  "color",
  "show_preview_popup",
  "show_name_in_global_search",
  "sb2",
  "permissions",
  "restrict_to_domain",
  "read_only",
  "in_create",
  "actions_section",
  "actions",
  "links_section",
  "links",
  "web_view",
  "has_web_view",
  "allow_guest_to_view",
  "route",
  "is_published_field",
  "advanced",
  "engine"
 ],
 "fields": [
  {
   "fieldname": "sb0",
   "fieldtype": "Section Break",
   "oldfieldtype": "Section Break"
  },
  {
   "fieldname": "module",
   "fieldtype": "Link",
   "in_list_view": 1,
   "in_standard_filter": 1,
   "label": "Module",
   "oldfieldname": "module",
   "oldfieldtype": "Link",
   "options": "Module Def",
   "reqd": 1,
   "search_index": 1
  },
  {
   "default": "0",
   "depends_on": "eval:!doc.istable",
   "description": "Once submitted, submittable documents cannot be changed. They can only be Cancelled and Amended.",
   "fieldname": "is_submittable",
   "fieldtype": "Check",
   "label": "Is Submittable"
  },
  {
   "default": "0",
   "description": "Child Tables are shown as a Grid in other DocTypes",
   "fieldname": "istable",
   "fieldtype": "Check",
   "in_standard_filter": 1,
   "label": "Is Child Table",
   "oldfieldname": "istable",
   "oldfieldtype": "Check"
  },
  {
   "default": "0",
   "depends_on": "eval:!doc.istable",
   "description": "Single Types have only one record no tables associated. Values are stored in tabSingles",
   "fieldname": "issingle",
   "fieldtype": "Check",
   "in_standard_filter": 1,
   "label": "Is Single",
   "oldfieldname": "issingle",
   "oldfieldtype": "Check",
   "set_only_once": 1
  },
  {
   "default": "1",
   "depends_on": "istable",
   "fieldname": "editable_grid",
   "fieldtype": "Check",
   "label": "Editable Grid"
  },
  {
   "default": "1",
   "depends_on": "eval:!doc.istable && !doc.issingle",
   "description": "Open a dialog with mandatory fields to create a new record quickly",
   "fieldname": "quick_entry",
   "fieldtype": "Check",
   "label": "Quick Entry"
  },
  {
   "fieldname": "cb01",
   "fieldtype": "Column Break"
  },
  {
   "default": "1",
   "depends_on": "eval:!doc.istable",
   "description": "If enabled, changes to the document are tracked and shown in timeline",
   "fieldname": "track_changes",
   "fieldtype": "Check",
   "label": "Track Changes"
  },
  {
   "default": "0",
   "depends_on": "eval:!doc.istable",
   "description": "If enabled, the document is marked as seen, the first time a user opens it",
   "fieldname": "track_seen",
   "fieldtype": "Check",
   "label": "Track Seen"
  },
  {
   "default": "0",
   "depends_on": "eval:!doc.istable",
   "description": "If enabled, document views are tracked, this can happen multiple times",
   "fieldname": "track_views",
   "fieldtype": "Check",
   "label": "Track Views"
  },
  {
   "default": "0",
   "fieldname": "custom",
   "fieldtype": "Check",
   "label": "Custom?"
  },
  {
   "default": "0",
   "fieldname": "beta",
   "fieldtype": "Check",
   "label": "Beta"
  },
  {
   "fieldname": "fields_section_break",
   "fieldtype": "Section Break",
   "label": "Fields",
   "oldfieldtype": "Section Break"
  },
  {
   "fieldname": "fields",
   "fieldtype": "Table",
   "label": "Fields",
   "oldfieldname": "fields",
   "oldfieldtype": "Table",
   "options": "DocField"
  },
  {
   "fieldname": "sb1",
   "fieldtype": "Section Break",
   "label": "Naming"
  },
  {
   "description": "Naming Options:\n<ol><li><b>field:[fieldname]</b> - By Field</li><li><b>naming_series:</b> - By Naming Series (field called naming_series must be present</li><li><b>Prompt</b> - Prompt user for a name</li><li><b>[series]</b> - Series by prefix (separated by a dot); for example PRE.#####</li>\n<li><b>format:EXAMPLE-{MM}morewords{fieldname1}-{fieldname2}-{#####}</b> - Replace all braced words (fieldnames, date words (DD, MM, YY), series) with their value. Outside braces, any characters can be used.</li></ol>",
   "fieldname": "autoname",
   "fieldtype": "Data",
   "label": "Auto Name",
   "oldfieldname": "autoname",
   "oldfieldtype": "Data"
  },
  {
   "fieldname": "name_case",
   "fieldtype": "Select",
   "label": "Name Case",
   "oldfieldname": "name_case",
   "oldfieldtype": "Select",
   "options": "\nTitle Case\nUPPER CASE"
  },
  {
   "fieldname": "column_break_15",
   "fieldtype": "Column Break"
  },
  {
   "fieldname": "description",
   "fieldtype": "Small Text",
   "label": "Description",
   "oldfieldname": "description",
   "oldfieldtype": "Text"
  },
  {
   "collapsible": 1,
   "fieldname": "form_settings_section",
   "fieldtype": "Section Break",
   "label": "Form Settings"
  },
  {
   "description": "Must be of type \"Attach Image\"",
   "fieldname": "image_field",
   "fieldtype": "Data",
   "label": "Image Field"
  },
  {
   "depends_on": "eval:!doc.istable",
   "description": "Comments and Communications will be associated with this linked document",
   "fieldname": "timeline_field",
   "fieldtype": "Data",
   "label": "Timeline Field"
  },
  {
   "fieldname": "max_attachments",
   "fieldtype": "Int",
   "label": "Max Attachments",
   "oldfieldname": "max_attachments",
   "oldfieldtype": "Int"
  },
  {
   "fieldname": "column_break_23",
   "fieldtype": "Column Break"
  },
  {
   "default": "0",
   "fieldname": "hide_toolbar",
   "fieldtype": "Check",
   "label": "Hide Sidebar and Menu",
   "oldfieldname": "hide_toolbar",
   "oldfieldtype": "Check"
  },
  {
   "default": "0",
   "fieldname": "allow_copy",
   "fieldtype": "Check",
   "label": "Hide Copy",
   "oldfieldname": "allow_copy",
   "oldfieldtype": "Check"
  },
  {
   "default": "0",
   "fieldname": "allow_rename",
   "fieldtype": "Check",
   "label": "Allow Rename",
   "oldfieldname": "allow_rename",
   "oldfieldtype": "Check"
  },
  {
   "default": "0",
   "fieldname": "allow_import",
   "fieldtype": "Check",
   "label": "Allow Import (via Data Import Tool)"
  },
  {
   "default": "0",
   "fieldname": "allow_events_in_timeline",
   "fieldtype": "Check",
   "label": "Allow events in timeline"
  },
  {
   "default": "0",
   "fieldname": "allow_auto_repeat",
   "fieldtype": "Check",
   "label": "Allow Auto Repeat"
  },
  {
   "collapsible": 1,
   "fieldname": "view_settings",
   "fieldtype": "Section Break",
   "label": "View Settings"
  },
  {
   "depends_on": "eval:!doc.istable",
   "fieldname": "title_field",
   "fieldtype": "Data",
   "label": "Title Field"
  },
  {
   "depends_on": "eval:!doc.istable",
   "fieldname": "search_fields",
   "fieldtype": "Data",
   "label": "Search Fields",
   "oldfieldname": "search_fields",
   "oldfieldtype": "Data"
  },
  {
   "fieldname": "default_print_format",
   "fieldtype": "Data",
   "label": "Default Print Format"
  },
  {
   "default": "modified",
   "depends_on": "eval:!doc.istable",
   "fieldname": "sort_field",
   "fieldtype": "Data",
   "label": "Default Sort Field"
  },
  {
   "default": "DESC",
   "depends_on": "eval:!doc.istable",
   "fieldname": "sort_order",
   "fieldtype": "Select",
   "label": "Default Sort Order",
   "options": "ASC\nDESC"
  },
  {
   "fieldname": "column_break_29",
   "fieldtype": "Column Break"
  },
  {
   "fieldname": "document_type",
   "fieldtype": "Select",
   "label": "Show in Module Section",
   "oldfieldname": "document_type",
   "oldfieldtype": "Select",
   "options": "\nDocument\nSetup\nSystem\nOther"
  },
  {
   "fieldname": "icon",
   "fieldtype": "Data",
   "label": "Icon"
  },
  {
   "fieldname": "color",
   "fieldtype": "Data",
   "label": "Color"
  },
  {
   "default": "0",
   "fieldname": "show_preview_popup",
   "fieldtype": "Check",
   "label": "Show Preview Popup"
  },
  {
   "default": "0",
   "fieldname": "show_name_in_global_search",
   "fieldtype": "Check",
   "label": "Make \"name\" searchable in Global Search"
  },
  {
   "depends_on": "eval:!doc.istable",
   "fieldname": "sb2",
   "fieldtype": "Section Break",
   "label": "Permission Rules"
  },
  {
   "fieldname": "permissions",
   "fieldtype": "Table",
   "label": "Permissions",
   "oldfieldname": "permissions",
   "oldfieldtype": "Table",
   "options": "DocPerm"
  },
  {
   "fieldname": "restrict_to_domain",
   "fieldtype": "Link",
   "label": "Restrict To Domain",
   "options": "Domain"
  },
  {
   "default": "0",
   "fieldname": "read_only",
   "fieldtype": "Check",
   "label": "User Cannot Search",
   "oldfieldname": "read_only",
   "oldfieldtype": "Check"
  },
  {
   "default": "0",
   "fieldname": "in_create",
   "fieldtype": "Check",
   "label": "User Cannot Create",
   "oldfieldname": "in_create",
   "oldfieldtype": "Check"
  },
  {
   "depends_on": "eval:doc.custom===0",
   "fieldname": "web_view",
   "fieldtype": "Section Break",
   "label": "Web View"
  },
  {
   "default": "0",
   "fieldname": "has_web_view",
   "fieldtype": "Check",
   "label": "Has Web View"
  },
  {
   "default": "0",
   "depends_on": "has_web_view",
   "fieldname": "allow_guest_to_view",
   "fieldtype": "Check",
   "label": "Allow Guest to View"
  },
  {
   "depends_on": "has_web_view",
   "fieldname": "route",
   "fieldtype": "Data",
   "label": "Route"
  },
  {
   "depends_on": "has_web_view",
   "fieldname": "is_published_field",
   "fieldtype": "Data",
   "label": "Is Published Field"
  },
  {
   "collapsible": 1,
   "fieldname": "advanced",
   "fieldtype": "Section Break",
   "hidden": 1,
   "label": "Advanced"
  },
  {
   "default": "InnoDB",
   "depends_on": "eval:!doc.issingle",
   "fieldname": "engine",
   "fieldtype": "Select",
   "label": "Database Engine",
   "options": "InnoDB\nMyISAM"
  },
  {
   "default": "0",
   "description": "Tree structures are implemented using Nested Set",
   "fieldname": "is_tree",
   "fieldtype": "Check",
   "label": "Is Tree"
  },
  {
   "depends_on": "is_tree",
   "fieldname": "nsm_parent_field",
   "fieldtype": "Data",
   "label": "Parent Field (Tree)"
  },
  {
<<<<<<< HEAD
   "description": "URL for documentation or help",
   "fieldname": "documentation",
   "fieldtype": "Data",
   "label": "Documentation Link"
=======
   "fieldname": "actions_section",
   "fieldtype": "Section Break",
   "label": "Actions"
  },
  {
   "fieldname": "actions",
   "fieldtype": "Table",
   "label": "Actions",
   "options": "DocType Action"
  },
  {
   "fieldname": "links_section",
   "fieldtype": "Section Break",
   "label": "Links Section"
  },
  {
   "fieldname": "links",
   "fieldtype": "Table",
   "label": "Links",
   "options": "DocType Link"
>>>>>>> 5aad587a
  }
 ],
 "icon": "fa fa-bolt",
 "idx": 6,
<<<<<<< HEAD
 "modified": "2019-11-25 17:24:03.690192",
=======
 "modified": "2019-09-24 11:42:18.081499",
>>>>>>> 5aad587a
 "modified_by": "Administrator",
 "module": "Core",
 "name": "DocType",
 "owner": "Administrator",
 "permissions": [
  {
   "create": 1,
   "delete": 1,
   "email": 1,
   "print": 1,
   "read": 1,
   "report": 1,
   "role": "System Manager",
   "write": 1
  },
  {
   "create": 1,
   "delete": 1,
   "email": 1,
   "print": 1,
   "read": 1,
   "report": 1,
   "role": "Administrator",
   "share": 1,
   "write": 1
  }
 ],
 "search_fields": "module",
 "show_name_in_global_search": 1,
 "sort_field": "modified",
 "sort_order": "DESC",
 "track_changes": 1
}<|MERGE_RESOLUTION|>--- conflicted
+++ resolved
@@ -462,12 +462,12 @@
    "label": "Parent Field (Tree)"
   },
   {
-<<<<<<< HEAD
    "description": "URL for documentation or help",
    "fieldname": "documentation",
    "fieldtype": "Data",
    "label": "Documentation Link"
-=======
+  },
+  {
    "fieldname": "actions_section",
    "fieldtype": "Section Break",
    "label": "Actions"
@@ -488,16 +488,11 @@
    "fieldtype": "Table",
    "label": "Links",
    "options": "DocType Link"
->>>>>>> 5aad587a
   }
  ],
  "icon": "fa fa-bolt",
  "idx": 6,
-<<<<<<< HEAD
  "modified": "2019-11-25 17:24:03.690192",
-=======
- "modified": "2019-09-24 11:42:18.081499",
->>>>>>> 5aad587a
  "modified_by": "Administrator",
  "module": "Core",
  "name": "DocType",
