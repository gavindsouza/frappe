{
 "actions": [],
 "creation": "2014-04-17 16:53:52.640856",
 "doctype": "DocType",
 "document_type": "System",
 "engine": "InnoDB",
 "field_order": [
  "localization",
  "country",
  "language",
  "column_break_4",
  "time_zone",
  "is_first_startup",
  "enable_onboarding",
  "setup_complete",
  "date_and_number_format",
  "date_format",
  "time_format",
  "column_break_12",
  "number_format",
  "float_precision",
  "currency_precision",
  "sec_backup_limit",
  "backup_limit",
  "background_workers",
  "enable_scheduler",
  "dormant_days",
  "column_break_21",
  "enable_bg_logger",
  "permissions",
  "apply_strict_user_permissions",
  "column_break_25",
  "allow_guests_to_upload_files",
  "security",
  "session_expiry",
  "session_expiry_mobile",
  "column_break_30",
  "deny_multiple_sessions",
  "allow_login_using_mobile_number",
  "allow_login_using_user_name",
  "allow_error_traceback",
  "password_settings",
  "logout_on_password_reset",
  "force_user_to_reset_password",
<<<<<<< HEAD
  "column_break_38",
=======
  "password_reset_limit",
  "column_break_31",
>>>>>>> 8d71bf44
  "enable_password_policy",
  "minimum_password_score",
  "brute_force_security",
  "allow_consecutive_login_attempts",
  "column_break_43",
  "allow_login_after_fail",
  "two_factor_authentication",
  "enable_two_factor_auth",
  "bypass_2fa_for_retricted_ip_users",
  "bypass_restrict_ip_check_if_2fa_enabled",
  "two_factor_method",
  "lifespan_qrcode_image",
  "otp_issuer_name",
  "email",
  "email_footer_address",
  "column_break_54",
  "disable_standard_email_footer",
  "hide_footer_in_auto_email_reports",
  "attach_view_link",
  "prepared_report_section",
  "enable_prepared_report_auto_deletion",
  "prepared_report_expiry_period",
  "chat",
  "enable_chat",
  "use_socketio_to_upload_file"
 ],
 "fields": [
  {
   "fieldname": "localization",
   "fieldtype": "Section Break"
  },
  {
   "fieldname": "country",
   "fieldtype": "Link",
   "label": "Country",
   "options": "Country"
  },
  {
   "fieldname": "language",
   "fieldtype": "Link",
   "in_list_view": 1,
   "label": "Language",
   "options": "Language",
   "reqd": 1
  },
  {
   "fieldname": "time_zone",
   "fieldtype": "Select",
   "label": "Time Zone",
   "reqd": 1
  },
  {
   "default": "0",
   "fieldname": "is_first_startup",
   "fieldtype": "Check",
   "hidden": 1,
   "label": "Is First Startup",
   "read_only": 1
  },
  {
   "default": "0",
   "fieldname": "setup_complete",
   "fieldtype": "Check",
   "hidden": 1,
   "label": "Setup Complete",
   "read_only": 1
  },
  {
   "collapsible": 1,
   "fieldname": "date_and_number_format",
   "fieldtype": "Section Break",
   "label": "Date and Number Format"
  },
  {
   "fieldname": "date_format",
   "fieldtype": "Select",
   "label": "Date Format",
   "options": "yyyy-mm-dd\ndd-mm-yyyy\ndd/mm/yyyy\ndd.mm.yyyy\nmm/dd/yyyy\nmm-dd-yyyy",
   "reqd": 1
  },
  {
   "default": "HH:mm:ss",
   "fieldname": "time_format",
   "fieldtype": "Select",
   "label": "Time Format",
   "options": "HH:mm:ss\nHH:mm",
   "reqd": 1
  },
  {
   "fieldname": "number_format",
   "fieldtype": "Select",
   "label": "Number Format",
   "options": "#,###.##\n#.###,##\n# ###.##\n# ###,##\n#'###.##\n#, ###.##\n#,##,###.##\n#,###.###\n#.###\n#,###",
   "reqd": 1
  },
  {
   "fieldname": "float_precision",
   "fieldtype": "Select",
   "label": "Float Precision",
   "options": "\n2\n3\n4\n5\n6\n7\n8\n9"
  },
  {
   "description": "If not set, the currency precision will depend on number format",
   "fieldname": "currency_precision",
   "fieldtype": "Select",
   "label": "Currency Precision",
   "options": "\n0\n1\n2\n3\n4\n5\n6\n7\n8\n9"
  },
  {
   "collapsible": 1,
   "fieldname": "sec_backup_limit",
   "fieldtype": "Section Break",
   "label": "Backups"
  },
  {
   "default": "3",
   "description": "Older backups will be automatically deleted",
   "fieldname": "backup_limit",
   "fieldtype": "Int",
   "label": "Number of Backups"
  },
  {
   "collapsible": 1,
   "fieldname": "background_workers",
   "fieldtype": "Section Break",
   "label": "Background Workers"
  },
  {
   "default": "0",
   "description": "Run scheduled jobs only if checked",
   "fieldname": "enable_scheduler",
   "fieldtype": "Check",
   "hidden": 1,
   "label": "Enable Scheduled Jobs"
  },
  {
   "collapsible": 1,
   "fieldname": "permissions",
   "fieldtype": "Section Break",
   "label": "Permissions"
  },
  {
   "default": "0",
   "description": "If Apply Strict User Permission is checked and User Permission is defined for a DocType for a User, then all the documents where value of the link is blank, will not be shown to that User",
   "fieldname": "apply_strict_user_permissions",
   "fieldtype": "Check",
   "label": "Apply Strict User Permissions"
  },
  {
   "collapsible": 1,
   "fieldname": "security",
   "fieldtype": "Section Break",
   "label": "Security"
  },
  {
   "default": "06:00",
   "description": "Session Expiry in Hours e.g. 06:00",
   "fieldname": "session_expiry",
   "fieldtype": "Data",
   "label": "Session Expiry"
  },
  {
   "default": "720:00",
   "description": "In Hours",
   "fieldname": "session_expiry_mobile",
   "fieldtype": "Data",
   "label": "Session Expiry Mobile"
  },
  {
   "default": "0",
   "description": "Note: Multiple sessions will be allowed in case of mobile device",
   "fieldname": "deny_multiple_sessions",
   "fieldtype": "Check",
   "label": "Allow only one session per user"
  },
  {
   "default": "0",
   "description": "User can login using Email id or Mobile number",
   "fieldname": "allow_login_using_mobile_number",
   "fieldtype": "Check",
   "label": "Allow Login using Mobile Number"
  },
  {
   "default": "0",
   "description": "User can login using Email id or User Name",
   "fieldname": "allow_login_using_user_name",
   "fieldtype": "Check",
   "label": "Allow Login using User Name"
  },
  {
   "default": "1",
   "fieldname": "allow_error_traceback",
   "fieldtype": "Check",
   "label": "Show Full Error and Allow Reporting of Issues to the Developer"
  },
  {
   "collapsible": 1,
   "fieldname": "password_settings",
   "fieldtype": "Section Break",
   "label": "Password"
  },
  {
   "description": "In Days",
   "fieldname": "force_user_to_reset_password",
   "fieldtype": "Int",
   "label": "Force User to Reset Password"
  },
  {
   "default": "1",
   "description": "If enabled, the password strength will be enforced based on the Minimum Password Score value. A value of 2 being medium strong and 4 being very strong.",
   "fieldname": "enable_password_policy",
   "fieldtype": "Check",
   "label": "Enable Password Policy"
  },
  {
   "default": "2",
   "depends_on": "eval:doc.enable_password_policy==1",
   "fieldname": "minimum_password_score",
   "fieldtype": "Select",
   "label": "Minimum Password Score",
   "options": "2\n3\n4"
  },
  {
   "collapsible": 1,
   "fieldname": "brute_force_security",
   "fieldtype": "Section Break",
   "label": "Brute Force Security"
  },
  {
   "fieldname": "allow_consecutive_login_attempts",
   "fieldtype": "Int",
   "label": "Allow Consecutive Login Attempts "
  },
  {
   "default": "60",
   "description": "In seconds",
   "fieldname": "allow_login_after_fail",
   "fieldtype": "Int",
   "label": "Allow Login After Fail"
  },
  {
   "collapsible": 1,
   "fieldname": "two_factor_authentication",
   "fieldtype": "Section Break",
   "label": "Two Factor Authentication"
  },
  {
   "default": "0",
   "fieldname": "enable_two_factor_auth",
   "fieldtype": "Check",
   "label": "Enable Two Factor Auth"
  },
  {
   "default": "0",
   "depends_on": "enable_two_factor_auth",
   "description": "If enabled, users who login from Restricted IP Address, won't be prompted for Two Factor Auth",
   "fieldname": "bypass_2fa_for_retricted_ip_users",
   "fieldtype": "Check",
   "label": "Bypass Two Factor Auth for users who login from restricted IP Address"
  },
  {
   "default": "0",
   "depends_on": "enable_two_factor_auth",
   "description": "If enabled, all users can login from any IP Address using Two Factor Auth. This can also be set only for specific user(s) in User Page",
   "fieldname": "bypass_restrict_ip_check_if_2fa_enabled",
   "fieldtype": "Check",
   "label": "Bypass restricted IP Address check If Two Factor Auth Enabled"
  },
  {
   "default": "OTP App",
   "description": "Choose authentication method to be used by all users",
   "fieldname": "two_factor_method",
   "fieldtype": "Select",
   "label": "Two Factor Authentication method",
   "options": "OTP App\nSMS\nEmail"
  },
  {
   "depends_on": "eval:doc.two_factor_method == \"OTP App\"",
   "description": "Time in seconds to retain QR code image on server. Min:<strong>240</strong>",
   "fieldname": "lifespan_qrcode_image",
   "fieldtype": "Int",
   "label": "Expiry time of QR Code Image Page"
  },
  {
   "default": "Frappe Framework",
   "depends_on": "enable_two_factor_auth",
   "fieldname": "otp_issuer_name",
   "fieldtype": "Data",
   "label": "OTP Issuer Name"
  },
  {
   "collapsible": 1,
   "fieldname": "email",
   "fieldtype": "Section Break",
   "label": "EMail"
  },
  {
   "description": "Your organization name and address for the email footer.",
   "fieldname": "email_footer_address",
   "fieldtype": "Small Text",
   "label": "Email Footer Address"
  },
  {
   "default": "0",
   "fieldname": "disable_standard_email_footer",
   "fieldtype": "Check",
   "label": "Disable Standard Email Footer"
  },
  {
   "default": "0",
   "fieldname": "hide_footer_in_auto_email_reports",
   "fieldtype": "Check",
   "label": "Hide footer in auto email reports"
  },
  {
   "collapsible": 1,
   "fieldname": "chat",
   "fieldtype": "Section Break",
   "label": "Chat"
  },
  {
   "default": "1",
   "fieldname": "enable_chat",
   "fieldtype": "Check",
   "label": "Enable Chat"
  },
  {
   "default": "1",
   "fieldname": "use_socketio_to_upload_file",
   "fieldtype": "Check",
   "label": "Use socketio to upload file"
  },
  {
   "fieldname": "column_break_21",
   "fieldtype": "Column Break"
  },
  {
   "default": "0",
   "description": "When enabled this will allow guests to upload files to your application, You can enable this if you wish to collect files from user without having them to log in, for example in job applications web form.",
   "fieldname": "allow_guests_to_upload_files",
   "fieldtype": "Check",
   "label": "Allow Guests to Upload Files"
  },
  {
   "default": "4",
   "description": "Will run scheduled jobs only once a day for inactive sites. Default 4 days if set to 0.",
   "fieldname": "dormant_days",
   "fieldtype": "Int",
   "label": "Run Jobs only Daily if Inactive For (Days)"
  },
  {
   "default": "3",
   "description": "Hourly rate limit for generating password reset links",
   "fieldname": "password_reset_limit",
   "fieldtype": "Int",
   "label": "Password Reset Link Generation Limit"
  },
  {
   "default": "1",
   "fieldname": "logout_on_password_reset",
   "fieldtype": "Check",
   "label": "Logout All Sessions on Password Reset"
  },
  {
   "default": "0",
   "fieldname": "enable_onboarding",
   "fieldtype": "Check",
   "label": "Enable Onboarding"
  },
  {
   "default": "1",
   "fieldname": "attach_view_link",
   "fieldtype": "Check",
   "label": "Send document Web View link in email"
  },
  {
   "default": "30",
   "depends_on": "enable_prepared_report_auto_deletion",
   "description": "System will automatically delete Prepared Reports after these many days since creation",
   "fieldname": "prepared_report_expiry_period",
   "fieldtype": "Int",
   "label": "Prepared Report Expiry Period (Days)"
  },
  {
   "default": "1",
   "fieldname": "enable_prepared_report_auto_deletion",
   "fieldtype": "Check",
   "label": "Enable Auto-deletion of Prepared Reports"
  },
  {
   "collapsible": 1,
   "fieldname": "prepared_report_section",
   "fieldtype": "Section Break",
   "label": "Prepared Report"
  },
  {
   "fieldname": "column_break_4",
   "fieldtype": "Column Break"
  },
  {
   "fieldname": "column_break_12",
   "fieldtype": "Column Break"
  },
  {
   "default": "0",
   "fieldname": "enable_bg_logger",
   "fieldtype": "Check",
   "label": "Enable Background Job Logger"
  },
  {
   "fieldname": "column_break_25",
   "fieldtype": "Column Break"
  },
  {
   "fieldname": "column_break_30",
   "fieldtype": "Column Break"
  },
  {
   "fieldname": "column_break_38",
   "fieldtype": "Column Break"
  },
  {
   "fieldname": "column_break_43",
   "fieldtype": "Column Break"
  },
  {
   "fieldname": "column_break_54",
   "fieldtype": "Column Break"
  }
 ],
 "icon": "fa fa-cog",
 "issingle": 1,
 "links": [],
 "modified": "2020-08-31 23:34:14.512693",
 "modified_by": "Administrator",
 "module": "Core",
 "name": "System Settings",
 "owner": "Administrator",
 "permissions": [
  {
   "create": 1,
   "read": 1,
   "role": "System Manager",
   "share": 1,
   "write": 1
  }
 ],
 "quick_entry": 1,
 "sort_field": "modified",
 "sort_order": "ASC",
 "track_changes": 1
}<|MERGE_RESOLUTION|>--- conflicted
+++ resolved
@@ -42,12 +42,9 @@
   "password_settings",
   "logout_on_password_reset",
   "force_user_to_reset_password",
-<<<<<<< HEAD
   "column_break_38",
-=======
   "password_reset_limit",
   "column_break_31",
->>>>>>> 8d71bf44
   "enable_password_policy",
   "minimum_password_score",
   "brute_force_security",
