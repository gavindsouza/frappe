--- conflicted
+++ resolved
@@ -363,10 +363,7 @@
 	'''Task to delete all barcodes for user.'''
 	if not two_factor_is_enabled():
 		return
-<<<<<<< HEAD
-=======
-
->>>>>>> 6da8d440
+
 	users = frappe.get_all('User', {'enabled':1})
 	for user in users:
 		delete_qrimage(user.name, check_expiry=True)
