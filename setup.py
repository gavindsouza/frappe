--- conflicted
+++ resolved
@@ -1,11 +1,6 @@
 from setuptools import setup, find_packages
-import os
 
-<<<<<<< HEAD
 version = "5.0.0-alpha"
-=======
-version = "4.5.3"
->>>>>>> cc1e0dad
 
 with open("requirements.txt", "r") as f:
 	install_requires = f.readlines()
