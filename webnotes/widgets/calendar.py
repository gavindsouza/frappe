--- conflicted
+++ resolved
@@ -29,14 +29,7 @@
 def update_event(args, field_map):
 	args = webnotes._dict(json.loads(args))
 	field_map = webnotes._dict(json.loads(field_map))
-<<<<<<< HEAD
-			
 	w = webnotes.bean(args.doctype, args.name)
-=======
-	
-	w = webnotes.model_wrapper(args.doctype, args.name)
-	
->>>>>>> d17c7415
 	w.doc.fields[field_map.start] = args[field_map.start]
 	w.doc.fields[field_map.end] = args[field_map.end]
 	w.save()
