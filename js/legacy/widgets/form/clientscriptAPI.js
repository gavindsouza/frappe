--- conflicted
+++ resolved
@@ -121,12 +121,7 @@
 }
 
 toggle_field = function(n, hidden) {
-<<<<<<< HEAD
-	var df_obj = get_field_obj(n);
 	var df = Meta.get_field(cur_frm.doctype, n, cur_frm.docname);
-=======
-	var df = get_field(cur_frm.doctype, n, cur_frm.docname);
->>>>>>> 936b2b8c
 	if(df) {
 		df.hidden = hidden;
 		refresh_field(n);
